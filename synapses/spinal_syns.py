"""
spinal_syns.py
This file contains the synapse models used for the spinal cord model.
"""

from draculab import unit_types, synapse_types, syn_reqs  # names of models and requirements
from synapses.synapses import synapse
import numpy as np


class diff_hebb_subsnorm_synapse2(synapse):
    """ A variation on the diff_hebb_subsnorm_synapse.

        This synapse is very similar to the model used by diff_hebb_subsnorm_synapse,
        but the postsynaptic activity is used, rather than its derivative. 
        The rule is:
        w_i' = lrate *  post * ( pre_i' - avg(pre_k') )
        where avg(pre_k') is the mean of the derivatives for all inputs with this synapse 
        type. This is the same formula as Hebbian learning with substractive normalization 
        (see hebb_subsnorm_synapse), where the presynatic activities have been replaced by 
        their derivatives. 
        
        The post activity needs to have a delay for the rule to make sense. There is a natural
        correlation between pre_i' and post' arising from the fact that pre_i is exciting
        the cell, so a positive pre_i'(t) will correlate with a positive post'(t). Thus, we
        need to choose a delay D long enough so that post'(t-D) is independent of the
        stimulation from pre_i(t). This delay might be larger than the one required by the
        unit's connections, so in the unit constructor a long-enough 'delay' parameter must
        be specified.

        Weights that become negative are clamped to zero and their corresponding inputs are
        subsequently ignored when computing the average derivative, until the weight becomes
        positive again. This can result in small variations in the sum of synaptic weights.
        A slight modification of the update method can remove this feature and use 
        a straightforward implementation of the rule.

        Notice that the input delays can be relevant for this type of synapse, because the
        correlation between the pre and post derivatives may change according to this delay.

        NOTE: A second version with the same idea but using the Boltzmann distro is:
        e_i = post * ( 2*pre_i' - sum(pre_k') )
        w_i' = lrate * [ { exp(e_i) / sum_k(exp(e_k)) } - w_i ]
        I think this may approach the same rule with multiplicative scaling instead of 
        substractive normalization. Temperature can be introduced too.

        Presynaptic units have the lpf_fast and lpf_mid requirements.
        Postsynaptic units have the lpf_fast, and pos_diff_avg (diff_avg) requirements.
    """
    def __init__(self, params, network):
        """ The class constructor.

        Args:
            params: same as the parent class, with two additions.
            REQUIRED PARAMETERS
            'lrate' : A scalar value that will multiply the derivative of the weight.
            'post_delay': delay steps in the post-synaptic activity.

        Raises:
            AssertionError.
        """
        synapse.__init__(self, params, network)
        self.lrate = params['lrate'] # learning rate for the synaptic weight
        self.po_de = params['post_delay'] # delay in postsynaptic activity
        self.alpha = self.lrate * self.net.min_delay # factor that scales the update rule
        self.upd_requirements = set([syn_reqs.pre_lpf_fast, syn_reqs.pre_lpf_mid, 
                           syn_reqs.lpf_fast, syn_reqs.diff_avg]) # pos_diff_avg

        assert self.type is synapse_types.diff_hebbsnorm2, ['Synapse from ' + 
                                str(self.preID) + ' to ' + str(self.postID) + 
                                ' instantiated with the wrong type']


    def update(self, time):
        """ Update with differential Hebbian rule, substractive normalization.
        
            If the network is correctly initialized, the pre-synaptic unit updates lpf_fast, 
            and lpf_mid, whereas the post-synaptic unit updates lpf_fast, lpf_mid and the 
            average of approximate input derivatives.

            Notice the average of input derivatives can come form upd_pos_diff_avg, which 
            considers only the inputs whose synapses have positive values. To allow synapses
            to potentially become negative, you need to change the synapse
            requirement in __init__
            from pos_diff_avg to diff_avg, and the pos_diff_avg value used below to diff_avg.
            Also, remove the line "if self.w < 0: self.w = 0"
        """
        diff_avg = self.net.units[self.postID].diff_avg
        # pos_diff_avg = self.net.units[self.postID].pos_diff_avg
        post = self.net.units[self.postID].get_lpf_fast(self.po_de) 
        Dpre = ( self.net.units[self.preID].get_lpf_fast(self.delay_steps) -
                 self.net.units[self.preID].get_lpf_mid(self.delay_steps) )
        
        # A forward Euler step with the normalized differential Hebbian learning rule 
        self.w = self.w + self.alpha *  post * (Dpre - diff_avg)
        #if self.w < 0: self.w = 0


class rga_synapse(synapse):
    """ A rule used to approach the relatve gain array criterion for choosing inputs.
    
        The particulars are in the 4/11/19 scrap sheet.

        Presynaptic units are given the lpf_fast and lpf_mid requirements.

        Postsynaptic units are given lpf_fast, lpf_mid, inp_deriv_mp, 
        avg_inp_deriv_mp, del_inp_deriv_mp, del_avg_inp_deriv_mp, 
        l1_norm_factor_mp, and pre_out_norm_factor requirements. 
        
        The update methods for most of these requirements are currently in the
        rga_reqs class of the spinal_units.py file.        

        In addition, units using this type of synapse need to have a
        'custom_inp_del' attribute to indicate the extra delay steps in the 
        'lateral' inputs. The synapse will use this delay for the activities of
        its postsynaptic unit and for the 'lateral' inputs.

        The current implementation normalizes the sum of the absolute values for
        the weights at the 'error' port, making them add to 1.
    """
    def __init__(self, params, network):
        """ The class constructor.

        In its current implementation, the rga synapse assumes that the lateral
        connections are in port 1 of the unit, wheras the error inputs are in port 0.
        This is set in the lat_port and err_port variables.
        
        Args:
            params: same as the parent class, with two additions.
            REQUIRED PARAMETERS
            'lrate' : A scalar value that will multiply the derivative of the weight.
            'post_delay': NOT USING. delay steps in the post-synaptic activity.
            OPTIONAL PARAMETERS
            'err_port' : port for "error" inputs. Default is 0.
            'lat_port' : port for "lateral" inputs. Default is 1.
            'w_sum' : multiplies the sum of weight values at the error
                      port. Default is 1.
        Raises:
            AssertionError.
        """
        synapse.__init__(self, params, network)
        self.lrate = params['lrate'] # learning rate for the synaptic weight
        self.alpha = self.lrate * self.net.min_delay # factor to scales the update rule
        # most of the heavy lifting is done by requirements
        self.upd_requirements = set([syn_reqs.pre_lpf_fast, syn_reqs.pre_lpf_mid, 
                             syn_reqs.lpf_fast, syn_reqs.lpf_mid, 
                             syn_reqs.inp_deriv_mp, syn_reqs.avg_inp_deriv_mp,
                             syn_reqs.del_inp_deriv_mp,
                             syn_reqs.del_avg_inp_deriv_mp,
                             syn_reqs.mp_weights,
                             syn_reqs.l1_norm_factor_mp,
                             syn_reqs.pre_out_norm_factor])
        assert self.type is synapse_types.rga, ['Synapse from ' + str(self.preID) + 
                   ' to ' + str(self.postID) + ' instantiated with the wrong type']
        if not hasattr(self.net.units[self.postID], 'custom_inp_del'):
            raise AssertionError('An rga synapse has a postsynaptic unit without ' +
                                 'the custom_inp_del attribute')
        # po_de is the delay in postsynaptic activity for the learning rule
        # It is set to match the delay in the 'lateral' input ports of the post unit
        self.po_de = self.net.units[self.postID].custom_inp_del
        if 'lat_port' in params: self.lat_port = params['lat_port']
        else: self.lat_port = 1 
        if 'err_port' in params: self.err_port = params['err_port']
        else: self.err_port = 0 
        if 'w_sum' in params: self.w_sum = params['w_sum']
        else: self.w_sum = 1.
        
    def update(self, time):
        """ Update the weight using the RGA-inspired learning rule.
        
            If the network is correctly initialized, the pre-synaptic unit 
            updates lpf_fast, and lpf_mid, whereas the post-synaptic unit
            updates lpf_fast, lpf_mid, and the average of approximate input
            derivatives for each port.

            Notice the average of input derivatives can come form 
            upd_pos_diff_avg, which considers only the inputs whose synapses
            have positive values. To allow synapses to potentially become negative,
            you need to change the synapse requirement in __init__ from 
            pos_diff_avg to diff_avg, and the pos_diff_avg value used below to 
            diff_avg.
            Also, remove the line "if self.w < 0: self.w = 0"
        """
        u = self.net.units[self.postID]
        xp = u.del_avg_inp_deriv_mp[self.lat_port]
        up = u.get_lpf_fast(self.po_de) - u.get_lpf_mid(self.po_de)
        sp = u.avg_inp_deriv_mp[self.err_port]
        #spj = u.inp_deriv_mp[self.port][?]
        pre = self.net.units[self.preID]
        spj = (pre.get_lpf_fast(self.delay_steps) -
               pre.get_lpf_mid(self.delay_steps) )
        # weight normalization
        norm_fac = .5 * self.w_sum * (u.l1_norm_factor_mp[self.err_port] + 
                                      pre.out_norm_factor)
        self.w += 0.05 * self.alpha * (norm_fac - 1.)*self.w
        # weight update
        #self.w += self.alpha * max(up - xp, 0.) * (sp - spj)
        #self.w += self.alpha * (up - xp) * (sp - spj) # default
        #self.w += self.alpha * up * (sp - spj)
        # soft weight bounding
        dw = max(min(self.alpha * (up - xp) * (sp - spj) * self.w, self.alpha),
                    -self.alpha)
<<<<<<< HEAD

        self.w += dw #self.alpha * (up - xp) * (sp - spj) * self.w
=======
        self.w += dw
>>>>>>> 1596cac0
        #          (self.max_w - self.w) * (self.w - self.min_w)) # alternatively


class gated_rga_synapse(synapse):
    """ A variant of the rga synapse with modulated learning rate.

        The RGA rule is described in the 4/11/19 scrap sheet.

        Presynaptic units are given the lpf_fast and lpf_mid requirements.

        Postsynaptic units are given lpf_fast, lpf_mid, inp_deriv_mp, 
        avg_inp_deriv_mp, del_inp_deriv_mp, del_avg_inp_deriv_mp, 
        l1_norm_factor_mp, and pre_out_norm_factor requirements. 
        Postsynaptic units are also expected to include the acc_slow
        requirement, which is used to modulate the learning rate.
        
        The update methods for most of these requirements are currently in the
        rga_reqs class of the spinal_units.py file.        

        In addition, units using this type of synapse need to have a
        'custom_inp_del' attribute to indicate the extra delay steps in the 
        'lateral' inputs. The synapse will use this delay for the activities of
        its postsynaptic unit and for the 'lateral' inputs.

        The current implementation normalizes the sum of the absolute values for
        the weights at the 'error' port, making them add to a parameter 'w_sum'
        times the sum of l1_norm_factor and the out_norm_factor of the 
        presynaptic unit.
        
    """
    def __init__(self, params, network):
        """ The class constructor.

        In its current implementation, the rga synapse assumes that the lateral
        connections are in port 1 of the unit, wheras the error inputs are in port 0.
        This is set in the lat_port and err_port variables.
        
        Args:
            params: same as the parent class, with two additions.
            REQUIRED PARAMETERS
            'lrate' : A scalar value that will multiply the derivative of the weight.
            'post_delay': NOT USING. delay steps in the post-synaptic activity.
            OPTIONAL PARAMETERS
            'err_port' : port for "error" inputs. Default is 0.
            'lat_port' : port for "lateral" inputs. Default is 1.
            'w_sum' : multiplies the sum of weight values at the error
                      port. Default is 1.

        Raises:
            AssertionError.
        """
        synapse.__init__(self, params, network)
        self.lrate = params['lrate'] # learning rate for the synaptic weight
        self.alpha = self.lrate * self.net.min_delay # factor to scales the update rule
        # most of the heavy lifting is done by requirements
        self.upd_requirements = set([syn_reqs.pre_lpf_fast, syn_reqs.pre_lpf_mid, 
                             syn_reqs.lpf_fast, syn_reqs.lpf_mid, 
                             syn_reqs.inp_deriv_mp, syn_reqs.avg_inp_deriv_mp,
                             syn_reqs.del_inp_deriv_mp,
                             syn_reqs.del_avg_inp_deriv_mp,
                             syn_reqs.mp_weights,
                             syn_reqs.l1_norm_factor_mp,
                             syn_reqs.pre_out_norm_factor])
        assert self.type is synapse_types.gated_rga, ['Synapse from ' + str(self.preID) + 
                   ' to ' + str(self.postID) + ' instantiated with the wrong type']
        if not hasattr(self.net.units[self.postID], 'custom_inp_del'):
            raise AssertionError('A gated_rga synapse has a postsynaptic unit without ' +
                                 'the custom_inp_del attribute')
        # po_de is the delay in postsynaptic activity for the learning rule
        # It is set to match the delay in the 'lateral' input ports of the post unit
        self.po_de = self.net.units[self.postID].custom_inp_del
        if 'lat_port' in params: self.lat_port = params['lat_port']
        else: self.lat_port = 1 
        if 'err_port' in params: self.err_port = params['err_port']
        else: self.err_port = 0 
        if 'w_sum' in params: self.w_sum = params['w_sum']
        else: self.w_sum = 1.
        
    def update(self, time):
        """ Update the weight using the RGA-inspired learning rule.
        
            If the network is correctly initialized, the pre-synaptic unit 
            updates lpf_fast, and lpf_mid, whereas the pbly ost-synaptic unit
            updates lpf_fast, lpf_mid, acc_mid, and the average of 
            approximate input derivatives for each port.

            Notice the average of input derivatives can come form 
            upd_pos_diff_avg, which considers only the inputs whose synapses
            have positive values. To allow synapses to potentially become negative,
            you need to change the synapse requirement in __init__ from 
            pos_diff_avg to diff_avg, and the pos_diff_avg value used below to 
            diff_avg.
            Also, remove the line "if self.w < 0: self.w = 0"
        """
        u = self.net.units[self.postID]
        xp = u.del_avg_inp_deriv_mp[self.lat_port]
        up = u.get_lpf_fast(self.po_de) - u.get_lpf_mid(self.po_de)
        sp = u.avg_inp_deriv_mp[self.err_port]
        pre = self.net.units[self.preID]
        spj = (pre.get_lpf_fast(self.delay_steps) -
               pre.get_lpf_mid(self.delay_steps) )
        self.w *= self.w_sum*(u.l1_norm_factor_mp[self.err_port] + 
                              pre.out_norm_factor)
        #self.w += u.acc_mid * self.alpha * (up - xp) * (sp - spj)
        self.w += u.acc_slow * self.alpha * (up - xp) * (sp - spj)


class rga_ge(synapse):
    """ The RGA rule modulated by the derivative of the global error. 
    
        The particulars of RGA are in the 4/11/19 scrap sheet.
        The global error first came up in the "A treatment of RGA" notes.

        Presynaptic units are given the lpf_fast and lpf_mid requirements.

        Postsynaptic units are given lpf_fast, lpf_mid, inp_deriv_mp, 
        avg_inp_deriv_mp, del_inp_deriv_mp, del_avg_inp_deriv_mp, 
        l1_norm_factor_mp, and pre_out_norm_factor requirements. 
        
        The update methods for most of these requirements are currently in the
        rga_reqs class of the spinal_units.py file.        

        In addition, units using this type of synapse need to have a
        'custom_inp_del' attribute to indicate the extra delay steps in the 
        'lateral' inputs. The synapse will use this delay for the activities of
        its postsynaptic unit and for the 'lateral' inputs.

        The current implementation normalizes the sum of the absolute values for
        the weights at the 'error' port, making them add to 1.
    """
    def __init__(self, params, network):
        """ The class constructor.

        In its current implementation, the rga synapse assumes that the lateral
        connections are in port 1 of the unit, wheras the error inputs are in
        port 0, and the global error is in port 2.

        This is set in the lat_port, err_port, and ge_port variables.
        
        Args:
            params: same as the parent class, with two additions.
            REQUIRED PARAMETERS
            'lrate' : A scalar value that will multiply the derivative of the weight.
            'post_delay': NOT USING. delay steps in the post-synaptic activity.
            OPTIONAL PARAMETERS
            'err_port' : port for "error" inputs. Default is 0.
            'lat_port' : port for "lateral" inputs. Default is 1.
            'ge_port' : port for "global error" inputs. Default is 2.

        Raises:
            AssertionError.
        """
        #TODO: check if requirements still needed
        synapse.__init__(self, params, network)
        self.lrate = params['lrate'] # learning rate for the synaptic weight
        self.alpha = self.lrate * self.net.min_delay # factor to scales the update rule
        # most of the heavy lifting is done by requirements
        self.upd_requirements = set([syn_reqs.pre_lpf_fast,
                             syn_reqs.pre_lpf_mid, 
                             syn_reqs.pre_lpf_slow, # experimental
                             syn_reqs.del_inp_mp, # testing
                             syn_reqs.del_inp_avg_mp, # testing
                             syn_reqs.lpf_slow, # testing
                             syn_reqs.mp_inputs, # testing
                             syn_reqs.mp_weights, # testing
                             syn_reqs.inp_avg_mp, # testing
                             syn_reqs.lpf_fast,
                             syn_reqs.lpf_mid, 
                             syn_reqs.inp_deriv_mp, 
                             syn_reqs.avg_inp_deriv_mp,
                             syn_reqs.del_inp_deriv_mp,
                             syn_reqs.del_avg_inp_deriv_mp,
                             syn_reqs.sc_inp_sum_deriv_mp,
                             syn_reqs.l1_norm_factor_mp,
                             syn_reqs.pre_out_norm_factor])
        assert self.type is synapse_types.rga_ge, ['Synapse from ' + str(self.preID) + 
                   ' to ' + str(self.postID) + ' instantiated with the wrong type']
        if not hasattr(self.net.units[self.postID], 'custom_inp_del'):
            raise AssertionError('An rga_ge synapse has a postsynaptic unit ' +
                                 'without the custom_inp_del attribute')
        # po_de is the delay in postsynaptic activity for the learning rule
        # It is set to match the delay in the 'lateral' input ports of the post unit
        self.po_de = self.net.units[self.postID].custom_inp_del
        if 'lat_port' in params: self.lat_port = params['lat_port']
        else: self.lat_port = 1 
        if 'err_port' in params: self.err_port = params['err_port']
        else: self.err_port = 0 
        if 'ge_port' in params: self.err_port = params['ge_port']
        else: self.ge_port = 2 
        self.gep_slow = 0. # used to obtain the error's second derivative
        self.xp_slow = 0. # to obtain the lateral inputs' second derivative
        self.up_slow = 0. # ditto
        
    def update(self, time):
        """ Update the weight using the RGA-inspired learning rule.
        
            If the network is correctly initialized, the pre-synaptic unit 
            updates lpf_fast, and lpf_mid, whereas the post-synaptic unit
            updates lpf_fast, lpf_mid, and the average of approximate input
            derivatives for each port.

        """
        #TODO: move calculations into unit requirements
        u = self.net.units[self.postID]
        xp = u.del_avg_inp_deriv_mp[self.lat_port]
        up = u.get_lpf_fast(self.po_de) - u.get_lpf_mid(self.po_de)
        #upp = up - u.get_lpf_mid(self.po_de) + u.get_lpf_slow(self.po_de)
        #sp = u.avg_inp_deriv_mp[self.err_port]
        #sp = u.del_avg_inp_deriv_mp[self.err_port]
        pre = self.net.units[self.preID]
        #spj = (pre.get_lpf_fast(self.delay_steps) -
        #       pre.get_lpf_mid(self.delay_steps) )

        norm_fac = .5*(u.l1_norm_factor_mp[self.err_port] + pre.out_norm_factor)
        self.w += 0.05 * self.alpha * (norm_fac - 1.)*self.w # multiplicative?

        gep = u.inp_deriv_mp[self.ge_port][0] # only one GE input
        self.gep_slow += 10.*self.net.min_delay*(gep - self.gep_slow)
        gepp = gep - self.gep_slow
        self.up_slow += 10.*self.net.min_delay*(up - self.up_slow)
        upp = up - self.up_slow
        self.xp_slow += 10.*self.net.min_delay*(xp - self.xp_slow)
        xpp = xp - self.xp_slow

        #self.w += self.alpha * (up - xp) * (sp - spj) # normal rga
        #self.w += -self.alpha * gep * (up - xp) * (sp - spj) # modulated rga
        #self.w += self.alpha * ((up - xp) * (sp - spj) - gep*self.w*spj)
        #self.w += self.alpha * ((up - xp) * (sp - spj) - gep*spj)
        u_act = u.act_buff[-1-self.po_de]
        #pre_act = pre.act_buff[-1-self.po_de]
        #self.w -= gep * u_act * pre_act # Hebbian-descent simile
        #self.w += self.alpha * ((up - xp) * (sp - spj) - gep*u_act*spj)
        #up_del = (u.get_lpf_fast(self.po_de) -
        #          u.get_lpf_mid(self.po_de) )
        #spj = (pre.get_lpf_fast(self.po_de+self.delay_steps) -
        #       pre.get_lpf_slow(self.po_de+self.delay_steps) )
        #sj = pre.act_buff[-1-self.po_de-self.delay_steps]
        sj = pre.act_buff[-1-self.delay_steps]
        #s = sum(u.del_inp_mp[self.err_port])/len(u.del_inp_mp[self.err_port])
        #s = u.del_inp_avg_mp[self.err_port]
        s = u.inp_avg_mp[self.err_port]
        #self.w -= self.alpha*gep*u_act*(spj - sp)
        #self.w -= self.alpha*gep*u_act*(sj - s)
        #self.w -= self.alpha*(gep*up + gepp*upp)*(sj - s)
        # see 05/07/20 scrap notes
        #self.w -= self.alpha * (gep*(up-xp) + gepp*upp)*(sj - s)
        #self.w -= self.alpha * (gep*(up-xp) + gepp*(upp-xpp))*(sj - s)
        #self.w -= self.alpha * ((gep*(up-xp) + gepp*(upp-xpp))*
        #                        (sj - s + spj - sp))
        #xp_now = u.avg_inp_deriv_mp[self.lat_port]
        xp_now = u.sc_inp_sum_deriv_mp[self.lat_port]
        #self.w -= self.alpha * ((gep*(up-xp) + gepp*(upp-xpp))*(sj - s) -
        #          up * xp_now)
        self.w -= self.alpha * ((gep*up + gepp*upp)*(sj - s) + up * xp_now)


class node_pert(synapse):
    """ A rule inspired on the node perturbation method.
    
        As in the 10/7/20 entry of the log, the rule is:
        w'_{ij}(t) = -alpha * ||e'(t)|| c'_i(t)e_j(t - \Delta t), where:
            alpha = learning rate, 
            e = global error vector (sum of error presynaptic inputs)
            ||.|| = L1 norm, or sum of absolute values
            e_j = j-th error input
            c_i = postsynaptic output i 
            Delta_t = time delay

        It is assumed that ||e|| is an input received at port 2.

        Presynaptic units are given the lpf_fast, lpf_mid, and lpf_slow
        requirements.

        Postsynaptic units are given lpf_fast, lpf_mid, inp_deriv_mp, 
        l1_norm_factor_mp, and pre_out_norm_factor requirements. 
        
        The update methods for most of these requirements are currently in the
        rga_reqs class of the spinal_units.py file.        

        In addition, units using this type of synapse need to have a
        'custom_inp_del' attribute to indicate the extra delay steps in the 
        'lateral' inputs. The synapse will use this delay for the activities of
        its postsynaptic unit and for the 'lateral' inputs.

        The current implementation normalizes the sum of the absolute values for
        the weights at the 'error' port, making them add to 1.
    """
    def __init__(self, params, network):
        """ The class constructor.

        For this synapse we will assume that port 0 is for the regular (error)
        inputs, port 1 is for lateral inputs, whereas the global error is 
        received on port 1.
        
        Args:
            params: same as the parent class, with two additions.
            REQUIRED PARAMETERS
            'lrate' : Scalar that multiplies the derivative of the weight.
            OPTIONAL PARAMETERS
            'err_port' : port for "error" inputs. Default is 0.
            'lat_port' : port for "lateral" inputs. Default is 1.
            'ge_port' : port for "global error" inputs. Default is 2.

        Raises:
            AssertionError.
        """
        synapse.__init__(self, params, network)
        self.lrate = params['lrate'] # learning rate for the synaptic weight
        self.alpha = self.lrate * self.net.min_delay # factor to scales the update rule
        # most of the heavy lifting is done by requirements
        self.upd_requirements = set([syn_reqs.pre_lpf_fast,
                             syn_reqs.pre_lpf_mid,
                             syn_reqs.pre_lpf_slow,
                             syn_reqs.lpf_fast,
                             syn_reqs.lpf_mid, 
                             syn_reqs.inp_deriv_mp, 
                             syn_reqs.avg_inp_deriv_mp,
                             syn_reqs.del_inp_deriv_mp, # testing
                             syn_reqs.del_avg_inp_deriv_mp, # testing
                             syn_reqs.del_inp_mp, # testing
                             syn_reqs.del_inp_avg_mp, # testing
                             #syn_reqs.mp_inputs, # testing
                             #syn_reqs.inp_avg_mp, #testing
                             syn_reqs.mp_weights,
                             syn_reqs.l1_norm_factor_mp,
                             syn_reqs.pre_out_norm_factor])
        assert self.type is synapse_types.node_pert, ['Synapse from ' + 
                             str(self.preID) + ' to ' + str(self.postID) +
                             ' instantiated with the wrong type']
        if not hasattr(self.net.units[self.postID], 'custom_inp_del'):
            raise AssertionError('An rga_ge synapse has a postsynaptic unit ' +
                                 'without the custom_inp_del attribute')
        # po_de is the delay in postsynaptic activity used to obtain the
        # derivative of the postsynaptic activity. It is set to be around
        # half the delay used in the postsynptic activity
        self.cid = self.net.units[self.postID].custom_inp_del
        self.po_de = int(np.round(self.cid / 2))
        if 'lat_port' in params: self.lat_port = params['lat_port']
        else: self.lat_port = 1 
        if 'err_port' in params: self.err_port = params['err_port']
        else: self.err_port = 0 
        if 'ge_port' in params: self.err_port = params['ge_port']
        else: self.ge_port = 2 
        
    def update(self, time):
        """ Update with the node perturbation-inspired learning rule.
        """
        post = self.net.units[self.postID] 
        pre = self.net.units[self.preID]
        cip = post.get_lpf_fast(self.cid) - post.get_lpf_mid(self.cid)
        #cip = post.get_lpf_fast(self.delay_steps) - \
        #      post.get_lpf_mid(self.delay_steps)
        ej = pre.act_buff[-1-self.cid]
        ep = post.inp_deriv_mp[self.ge_port][0] # assuming a single GE input
        cip_avg = post.del_avg_inp_deriv_mp[self.lat_port]
        #cip_avg = post.avg_inp_deriv_mp[self.lat_port]
        #ej_avg = 0.5 #pre.get_lpf_slow(self.delay_steps)
        ej_avg = post.del_inp_avg_mp[self.err_port]

        norm_fac = .5*(post.l1_norm_factor_mp[self.err_port] + 
                       pre.out_norm_factor)
        self.w += self.alpha * (norm_fac - 1.)*self.w # multiplicative?

        #self.w -= self.alpha * ep * (cip - cip_avg) * (ej - ej_avg)
        #self.w -= self.alpha * ep * (cip - cip_avg) * ej
        # soft weight bounding
        self.w -= self.alpha * ep * (cip - cip_avg) * (ej - ej_avg) * self.w
        # clipping the maximum and minimum weight changes to avoid large jumps
        # when the target value changes
        #self.w -= self.alpha * max(min(ep * cip * ej, 0.08), -0.08)

        #self.w -= self.alpha * max(min(ep * (cip-cip_avg) * 
        #                                    (ej-ej_avg), 0.01), -0.01)

        #self.w -= self.alpha * max(min(ep * cip * (ej - ej_avg), 0.02), -0.02)
        #At t=3.2: ep < 0, (cip-cip_avg)<0, (ej-ej_avg)<0 
        #          ep < 0, (cip-cip_avg)>0, (ej-ej_avg)>0


class meca_hebb(synapse):
    """ The m-dimensional error cancelling Hebbian synapse.
        
        This is a basic Hebbian rule modulated by the negative of the dot
        product between the delayed input vector and its (non-delayed)
        derivative.

        Details are in the October 18th, 2020 log entry, finalized form is in
        the paper.

        This implementation was planned for integrator-oscillator units (e.g.
        am_oscillator, etc.) that have an error and a lateral port.
        Postsynaptic units also require custom_inp_del, inp_del_steps
        attributes. inp_del_steps is the delay used in the error inputs, whereas
        custom_inp_del is the delay used for the derivatives of the lateral
        inputs.

        The weights are normalized using the out_norm_factor and l1_norm_factor
        requirements.
    """
    def __init__(self, params, network):
        """ The class constructor.
        Args:
            params: same as the parent class, with two additions.
            REQUIRED PARAMETERS
            'lrate' : Scalar value that multiplies the derivative of the weight.
            OPTIONAL PARAMETERS
            'err_port' : port for "error" inputs. Default is 0.
            'lat_port' : port for "lateral" inputs. Default is 1.
        """
        synapse.__init__(self, params, network)
        self.lrate = params['lrate']
        self.alpha = self.lrate * self.net.min_delay
        self.upd_requirements = set([syn_reqs.pre_lpf_fast,
                             syn_reqs.pre_lpf_mid, 
                             #syn_reqs.pre_lpf_slow,
                             #syn_reqs.lpf_slow,
                             syn_reqs.del_inp_mp,
                             syn_reqs.inp_deriv_mp, 
                             syn_reqs.del_inp_deriv_mp, # testing
                             syn_reqs.del_avg_inp_deriv_mp, # testing
                             #syn_reqs.idel_ip_ip_mp,
                             #syn_reqs.dni_ip_ip_mp, # testing
                             syn_reqs.i_ip_ip_mp, # testing
                             #syn_reqs.ni_ip_ip_mp, # testing
                             syn_reqs.mp_weights,
                             syn_reqs.w_sum_mp,
                             syn_reqs.l1_norm_factor_mp,
                             syn_reqs.pre_out_norm_factor,
                             syn_reqs.del_inp_avg_mp,
                             syn_reqs.mp_inputs,  # testing
                             syn_reqs.inp_avg_mp]) # testing
        assert self.type is synapse_types.meca_hebb, ['Synapse from ' + 
                             str(self.preID) + ' to ' + str(self.postID) +
                             ' instantiated with the wrong type']
        if not hasattr(self.net.units[self.postID], 'custom_inp_del'):
            raise AssertionError('A meca_hebb synapse has a postsynaptic unit ' +
                                 'without the custom_inp_del attribute')
        if not hasattr(self.net.units[self.postID], 'inp_del_steps'):
            raise AssertionError('A meca_hebb synapse has a postsynaptic unit ' +
                                 'without the inp_del_steps attribute')
        #if not hasattr(self.net.units[self.postID], 'latency'):
        #    raise AssertionError('meca_hebb synapses requires postsynaptic ' +
        #                         'units with a latency attribute') 
        self.delta1 = self.net.units[self.postID].inp_del_steps
        self.delta2 = self.net.units[self.postID].custom_inp_del
        if abs(self.net.units[self.postID].latency - 
               (self.delta2-self.delta1)*network.min_delay) > 0.01:
               print(self.delta1)
               print(self.delta2)
               print(self.net.units[self.postID].latency)
               raise AssertionError('meca_hebb sanity check failed')
        if 'lat_port' in params: self.lat_port = params['lat_port']
        else: self.lat_port = 1 
        if 'err_port' in params: self.err_port = params['err_port']
        else: self.err_port = 0 

    def update(self, time):
        """ Update the synapse with the meca Hebb rule.
        """
        post = self.net.units[self.postID]
        pre = self.net.units[self.preID]
        #ci = post.act_buff[-1 - self.delta1]
        ej = pre.act_buff[-1 - self.delta2]
        #cip = post.get_lpf_fast(self.delta2) - post.get_lpf_mid(self.delta2)
        cip = post.get_lpf_fast(self.delta1) - post.get_lpf_mid(self.delta1)
        #ci_avg = post.get_lpf_slow(0)
        #ci_avg = post.inp_avg_mp[self.lat_port]
        #ej_avg = pre.get_lpf_slow(self.delta2)
        ej_avg = post.del_inp_avg_mp[self.err_port]
        #ci_avg = post.del_inp_avg_mp[self.lat_port]
        cip_avg = post.del_avg_inp_deriv_mp[self.lat_port]
        #ip = post.idel_ip_ip_mp[self.err_port]
        #ip = post.dni_ip_ip_mp[self.err_port]
        ip = post.i_ip_ip_mp[self.err_port]
        #ip = post.ni_ip_ip_mp[self.err_port]
        
        norm_fac = .5*(post.l1_norm_factor_mp[self.err_port] + 
                       pre.out_norm_factor)
        self.w += 0.05*self.alpha * (norm_fac - 1.)*self.w
        
        #self.w -= self.alpha * ip  * (ci-0.5) * (ej-0.5)
        #self.w -= self.alpha * ip  * (ci-0.5) * (ej-ej_avg)
        #self.w -= self.alpha * ip  * ci * ej
        # balance by making all weights positive
        #self.w -= self.alpha * max(min(ip  * (ci - ci_avg) * (ej - ej_avg),
        #                               0.005), -0.005) * self.w
        # balance by making negative and positive sums equal
        #self.w -= self.alpha * (max(min(ip  * (ci - ci_avg) * (ej - ej_avg),
        #                        0.005), -0.005) + 0.0005*post.w_sum_mp[self.err_port])
        #self.w -= self.alpha * (self.w *(1.-self.w) * 
        #                        ip  * (ci - ci_avg) * (ej - ej_avg))
        # use cip rather than ci
        self.w -= self.alpha * ip  * (cip - cip_avg) * (ej - ej_avg) * self.w


class rga_21(synapse):
    """ The RGA rule modulated with a second derivative for the errors.
    
        This rule is described in the NNs paper.

        Presynaptic units are given the lpf_fast and lpf_mid requirements.

        Postsynaptic units are given lpf_fast, lpf_mid, inp_deriv_mp, 
        del_inp_deriv_mp, del_avg_inp_deriv_mp,
        l1_norm_factor_mp, and pre_out_norm_factor requirements. 
        
        The update methods for most of these requirements are currently in the
        rga_reqs class of the spinal_units.py file.        

        In addition, units using this type of synapse need to have a
        'custom_inp_del' attribute to indicate the extra delay steps in the 
        'lateral' inputs. The synapse will use this delay for the activities of
        its postsynaptic unit and for the 'lateral' inputs.

        The current implementation normalizes the sum of the absolute values for
        the weights at the 'error' port, making them add to 1.
    """
    def __init__(self, params, network):
        """ The class constructor.

        In its current implementation, the rga synapse assumes that the lateral
        connections are in port 1 of the unit, wheras the error inputs are in
        port 0, and the global error is in port 2.

        This is set in the lat_port, err_port, and ge_port variables.
        
        Args:
            params: same as the parent class, with two additions.
            REQUIRED PARAMETERS
            'lrate' : A scalar value that will multiply the derivative of the weight.
            'post_delay': NOT USING. delay steps in the post-synaptic activity.
            OPTIONAL PARAMETERS
            'err_port' : port for "error" inputs. Default is 0.
            'lat_port' : port for "lateral" inputs. Default is 1.
            'w_sum' : desired value for the sum of synaptic weights. Default 1.

        Raises:
            AssertionError.
        """
        synapse.__init__(self, params, network)
        self.lrate = params['lrate'] # learning rate for the synaptic weight
        self.alpha = self.lrate * self.net.min_delay # factor to scales the update rule
        # most of the heavy lifting is done by requirements
        self.upd_requirements = set([syn_reqs.pre_lpf_fast,
                             syn_reqs.pre_lpf_mid, 
                             #syn_reqs.pre_lpf_slow, # experimental
                             #syn_reqs.del_inp_mp, # testing
                             #syn_reqs.del_inp_avg_mp, # testing
                             #syn_reqs.lpf_slow, # testing
                             #syn_reqs.mp_inputs, # testing
                             syn_reqs.mp_weights, # testing
                             #syn_reqs.inp_avg_mp, # testing
                             syn_reqs.lpf_fast,
                             syn_reqs.lpf_mid, 
                             syn_reqs.inp_deriv_mp, 
                             syn_reqs.avg_inp_deriv_mp,
                             syn_reqs.del_inp_deriv_mp,
                             syn_reqs.del_avg_inp_deriv_mp,
                             #syn_reqs.sc_inp_sum_deriv_mp,
                             syn_reqs.l1_norm_factor_mp,
                             syn_reqs.pre_out_norm_factor])
        assert self.type is synapse_types.rga_21, ['Synapse from ' + str(self.preID) + 
                   ' to ' + str(self.postID) + ' instantiated with the wrong type']
        if not hasattr(self.net.units[self.postID], 'custom_inp_del'):
            raise AssertionError('An rga_21 synapse has a postsynaptic unit ' +
                                 'without the custom_inp_del attribute')
        # po_de is the delay in postsynaptic activity for the learning rule
        self.po_de = self.net.units[self.postID].custom_inp_del
        if 'lat_port' in params: self.lat_port = params['lat_port']
        else: self.lat_port = 1 
        if 'err_port' in params: self.err_port = params['err_port']
        else: self.err_port = 0 
        if 'w_sum' in params: self.w_sum = params['w_sum']
        else: self.w_sum = 1.
        self.ejp_slow = 0. # used to obtain the error's second derivative
        self.ep_slow = 0. # used to obtain the error's second derivative
        #  We need an index to
        # extract the derivative of the presynaptic input from inp_deriv_mp,
        # called idm_id.
        # Since synapses are created serially, and this constructor is called
        # when the synapse is being created, we can assume that idm_id will be
        # the number of entries in post.port_idx[self.error_port]
        #self.idm_id = len(network.units[self.postID].port_idx[self.err_port])
        
        # The procedure above fails because port_idx doesn't get updated after
        # each individual synapse is created. It gets updated after all the
        # synapse is a call to 'connect' are created. 
        # Trying something else. idm_id should be equal to the number of
        # synapses in net.units[self.postID] whose port is equal to this
        # synapse's port.
        count = 0
        for syn in network.syns[self.postID]:
            if syn.port == self.port:
                count += 1
        self.idm_id = count

    def update(self, time):
        """ Update the weight using the RGA-inspired learning rule.
        
            If the network is correctly initialized, the pre-synaptic unit 
            updates lpf_fast, and lpf_mid, whereas the post-synaptic unit
            updates lpf_fast, lpf_mid, and the average of approximate input
            derivatives for each port.

        """
        #TODO: move calculations into unit requirements
        #   in particular, a del_post_diff requirement
        #   to caluclate cp   

        # obtain factors in plasticity equation
        post = self.net.units[self.postID]
        pre = self.net.units[self.preID]
        cp = post.del_avg_inp_deriv_mp[self.lat_port]
        cip = post.get_lpf_fast(self.po_de) - post.get_lpf_mid(self.po_de)
        ep = post.avg_inp_deriv_mp[self.err_port]
        ejp = post.inp_deriv_mp[self.err_port][self.idm_id]
        self.ep_slow += 10.*self.net.min_delay*(ep - self.ep_slow)
        self.ejp_slow += 10.*self.net.min_delay*(ejp - self.ejp_slow)
        epp = ep - self.ep_slow
        ejpp = ejp - self.ejp_slow
        # normalization 
        norm_fac = .5 * self.w_sum * (post.l1_norm_factor_mp[self.err_port] +
                                      pre.out_norm_factor)
        self.w += 0.03 * self.alpha * (norm_fac - 1.)*self.w 
        # plasticity equation (so far the best)
        #self.w -= self.alpha * (ejpp - epp) * (cip - cp)
        # Using only positive weights (experimental)
        self.w -= self.alpha * (ejpp - epp) * (cip - cp) * self.w


class gated_rga_21(synapse):
    """ The rga_21 rule with gated learning rate.
    
        The rga_21 rule is described in the NeurIPS paper.

        "Gating" of the learning rate is done with the acc_slow requirement of 
        the postsynaptic unit.

        Presynaptic units are given the lpf_fast and lpf_mid requirements.

        Postsynaptic units are given lpf_fast, lpf_mid, inp_deriv_mp, 
        del_inp_deriv_mp, del_avg_inp_deriv_mp,
        l1_norm_factor_mp, and pre_out_norm_factor requirements. 
        
        The update methods for most of these requirements are currently in the
        rga_reqs class of the spinal_units.py file.        

        In addition, units using this type of synapse need to have a
        'custom_inp_del' attribute to indicate the extra delay steps in the 
        'lateral' inputs. The synapse will use this delay for the activities of
        its postsynaptic unit and for the 'lateral' inputs.

        The current implementation normalizes the sum of the absolute values for
        the weights at the 'error' port, making them add to 1.
    """
    def __init__(self, params, network):
        """ The class constructor.

        In its current implementation, the rga synapse assumes that the lateral
        connections are in port 1 of the unit, wheras the error inputs are in
        port 0, and the global error is in port 2.

        This is set in the lat_port, err_port, and ge_port variables.
        
        Args:
            params: same as the parent class, with two additions.
            REQUIRED PARAMETERS
            'lrate' : A scalar value that will multiply the derivative of the weight.
            'post_delay': NOT USING. delay steps in the post-synaptic activity.
            OPTIONAL PARAMETERS
            'err_port' : port for "error" inputs. Default is 0.
            'lat_port' : port for "lateral" inputs. Default is 1.

        Raises:
            AssertionError.
        """
        synapse.__init__(self, params, network)
        self.lrate = params['lrate'] # learning rate for the synaptic weight
        self.alpha = self.lrate * self.net.min_delay # factor to scales the update rule
        # most of the heavy lifting is done by requirements
        self.upd_requirements = set([syn_reqs.pre_lpf_fast,
                             syn_reqs.pre_lpf_mid, 
                             syn_reqs.lpf_fast,
                             syn_reqs.lpf_mid, 
                             syn_reqs.inp_deriv_mp, 
                             syn_reqs.avg_inp_deriv_mp,
                             syn_reqs.del_inp_deriv_mp,
                             syn_reqs.del_avg_inp_deriv_mp,
                             syn_reqs.mp_weights,
                             syn_reqs.l1_norm_factor_mp,
                             syn_reqs.pre_out_norm_factor])
        assert self.type is synapse_types.gated_rga_21, ['Synapse from ' + str(self.preID) + 
                   ' to ' + str(self.postID) + ' instantiated with the wrong type']
        if not hasattr(self.net.units[self.postID], 'custom_inp_del'):
            raise AssertionError('An rga_21 synapse has a postsynaptic unit ' +
                                 'without the custom_inp_del attribute')
        # po_de is the delay in postsynaptic activity for the learning rule
        self.po_de = self.net.units[self.postID].custom_inp_del
        if 'lat_port' in params: self.lat_port = params['lat_port']
        else: self.lat_port = 1 
        if 'err_port' in params: self.err_port = params['err_port']
        else: self.err_port = 0 
        self.ejp_slow = 0. # used to obtain the error's second derivative
        self.ep_slow = 0. # used to obtain the error's second derivative
        count = 0
        for syn in network.syns[self.postID]:
            if syn.port == self.port:
                count += 1
        self.idm_id = count

    def update(self, time):
        """ Update the weight using the RGA-inspired learning rule.
        
            If the network is correctly initialized, the pre-synaptic unit 
            updates lpf_fast, and lpf_mid, whereas the post-synaptic unit
            updates lpf_fast, lpf_mid, and the average of approximate input
            derivatives for each port.

        """
        #TODO: move calculations into unit requirements
        #   in particular, a del_post_diff requirement
        #   to caluclate cp   

        # obtain factors in plasticity equation
        post = self.net.units[self.postID]
        pre = self.net.units[self.preID]
        cp = post.del_avg_inp_deriv_mp[self.lat_port]
        cip = post.get_lpf_fast(self.po_de) - post.get_lpf_mid(self.po_de)
        ep = post.avg_inp_deriv_mp[self.err_port]
        ejp = post.inp_deriv_mp[self.err_port][self.idm_id]
        self.ep_slow += 10.*self.net.min_delay*(ep - self.ep_slow)
        self.ejp_slow += 10.*self.net.min_delay*(ejp - self.ejp_slow)
        epp = ep - self.ep_slow
        ejpp = ejp - self.ejp_slow
        # normalization 
        norm_fac = .5*(post.l1_norm_factor_mp[self.err_port] + pre.out_norm_factor)
        self.w += self.alpha * (norm_fac - 1.)*self.w 
        # plasticity equation
        self.w -= post.acc_slow * self.alpha * (ejpp - epp) * (cip - cp)


class gated_rga_21_dc(synapse):
    """ The gated_rga_21 rule with an extra differential correlation term.
    
        This rule is like the one described in equation 3 of the NeurIPS
        submission, but it also includes the last term in equation 4, namely,
        the product of of derivatives for postsynaptic potentials and scaled
        input sum.

        "Gating" of the learning rate is done with the acc_slow requirement 
        of the postsynaptic unit.

        Presynaptic units are given the lpf_fast and lpf_mid requirements.

        See upd_requirements for the postsynaptic requirements used.
        
        The update methods for most of these requirements are currently in the
        rga_reqs class of the spinal_units.py file.        

        In addition, units using this type of synapse need to have a
        'custom_inp_del' attribute to indicate the extra delay steps in the 
        'lateral' inputs. The synapse will use this delay for the activities of
        its postsynaptic unit and for the 'lateral' inputs.

        The current implementation normalizes the sum of the absolute values for
        the weights at the 'error' port, making them add to 1.
    """
    def __init__(self, params, network):
        """ The class constructor.

        In its current implementation, the rga synapse assumes that the lateral
        connections are in port 1 of the unit, wheras the error inputs are in
        port 0, and the global error is in port 2.

        This is set in the lat_port, err_port, and ge_port variables.
        
        Args:
            params: same as the parent class, with two additions.
            REQUIRED PARAMETERS
            'lrate' : A scalar value that will multiply the derivative of the weight.
            'post_delay': NOT USING. delay steps in the post-synaptic activity.
            OPTIONAL PARAMETERS
            'err_port' : port for "error" inputs. Default is 0.
            'lat_port' : port for "lateral" inputs. Default is 1.

        Raises:
            AssertionError.
        """
        synapse.__init__(self, params, network)
        self.lrate = params['lrate'] # learning rate for the synaptic weight
        self.alpha = self.lrate * self.net.min_delay # factor to scales the update rule
        # most of the heavy lifting is done by requirements
        self.upd_requirements = set([syn_reqs.pre_lpf_fast,
                             syn_reqs.pre_lpf_mid, 
                             syn_reqs.mp_weights, # testing
                             syn_reqs.lpf_fast,
                             syn_reqs.lpf_mid, 
                             syn_reqs.inp_deriv_mp, 
                             syn_reqs.avg_inp_deriv_mp,
                             syn_reqs.del_inp_deriv_mp,
                             syn_reqs.del_avg_inp_deriv_mp,
                             syn_reqs.sc_inp_sum_deriv_mp,
                             syn_reqs.l1_norm_factor_mp,
                             syn_reqs.pre_out_norm_factor])
        assert self.type is synapse_types.gated_rga_21_dc, ['Synapse from ' + str(self.preID) + 
                   ' to ' + str(self.postID) + ' instantiated with the wrong type']
        if not hasattr(self.net.units[self.postID], 'custom_inp_del'):
            raise AssertionError('An rga_21 synapse has a postsynaptic unit ' +
                                 'without the custom_inp_del attribute')
        # po_de is the delay in postsynaptic activity for the learning rule
        self.po_de = self.net.units[self.postID].custom_inp_del
        if 'lat_port' in params: self.lat_port = params['lat_port']
        else: self.lat_port = 1 
        if 'err_port' in params: self.err_port = params['err_port']
        else: self.err_port = 0 
        self.ejp_slow = 0. # used to obtain the error's second derivative
        self.ep_slow = 0. # used to obtain the error's second derivative
        count = 0
        for syn in network.syns[self.postID]:
            if syn.port == self.port:
                count += 1
        self.idm_id = count

    def update(self, time):
        """ Update the weight using the RGA-inspired learning rule.
        
            If the network is correctly initialized, the pre-synaptic unit 
            updates lpf_fast, and lpf_mid, whereas the post-synaptic unit
            updates lpf_fast, lpf_mid, and the average of approximate input
            derivatives for each port.

        """
        #TODO: move calculations into unit requirements
        #   in particular, a del_post_diff requirement
        #   to caluclate cp   

        # obtain factors in plasticity equation
        post = self.net.units[self.postID]
        pre = self.net.units[self.preID]
        cp = post.del_avg_inp_deriv_mp[self.lat_port]
        cip = post.get_lpf_fast(self.po_de) - post.get_lpf_mid(self.po_de)
        ep = post.avg_inp_deriv_mp[self.err_port]
        ejp = post.inp_deriv_mp[self.err_port][self.idm_id]
        self.ep_slow += 10.*self.net.min_delay*(ep - self.ep_slow)
        self.ejp_slow += 10.*self.net.min_delay*(ejp - self.ejp_slow)
        epp = ep - self.ep_slow
        ejpp = ejp - self.ejp_slow
        cp_now = post.sc_inp_sum_deriv_mp[self.lat_port]
        # normalization 
        norm_fac = .5*(post.l1_norm_factor_mp[self.err_port] + pre.out_norm_factor)
        self.w += self.alpha * (norm_fac - 1.)*self.w 
        # plasticity equation
        self.w -= post.acc_slow * self.alpha * ((ejpp - epp) * (cip - cp) + cip*cp_now) 


class gated_normal_rga_21(synapse):
    """ The rga_21 rule with gated learning and divisive normalization.
    
        The rga_21 rule is described in the NeurIPS paper (Eq. 3).

        "Gating" of the learning rate is done with the acc_slow requirement of 
        the postsynaptic unit.
        
        The normalization used is of the type:
        x* = x / (sigma + <x>),
        where x* is the normalized version of x, sigma is a constant, and <x> is
        the low-pass filtered version of x.

        It is important to notice that the "average derivative" value used for
        normalization will be obtained by obtaining the derivative of the
        presynaptic input using lpf_mid and lpf_slow rather than lpf_fast and
        lpf_mid. The tau_mid and tau_slow parameters of the presynatptic unit
        should be adjusted with this in mind.

        Presynaptic units are given the lpf_fast and lpf_mid, and lpf_slow 
        requirements.

        Postsynaptic units are given lpf_fast, lpf_mid, inp_deriv_mp, 
        del_inp_deriv_mp, del_avg_inp_deriv_mp,
        l1_norm_factor_mp, and pre_out_norm_factor requirements. 
        
        The update methods for most of these requirements are currently in the
        rga_reqs class of the spinal_units.py file.        

        In addition, units using this type of synapse need to have a
        'custom_inp_del' attribute to indicate the extra delay steps in the 
        'lateral' inputs. The synapse will use this delay for the activities of
        its postsynaptic unit and for the 'lateral' inputs.

        The current implementation normalizes the sum of the absolute values for
        the weights at the 'error' port, making them add to 1.
    """
    def __init__(self, params, network):
        """ The class constructor.

        In its current implementation, the rga synapse assumes that the lateral
        connections are in port 1 of the unit, wheras the error inputs are in
        port 0, and the global error is in port 2.

        This is set in the lat_port, err_port, and ge_port variables.
        
        Args:
            params: same as the parent class, with two additions.
            REQUIRED PARAMETERS
            'lrate' : A scalar value that will multiply the derivative of the weight.
            'post_delay': NOT USING. delay steps in the post-synaptic activity.
            OPTIONAL PARAMETERS
            'err_port' : port for "error" inputs. Default is 0.
            'lat_port' : port for "lateral" inputs. Default is 1.
            'sig1' : sigma value for postsynaptic normalization. Default is 1.
            'sig2' : sigma value for presynaptic normalization. Default is 1.

        Raises:
            AssertionError.
        """
        synapse.__init__(self, params, network)
        self.lrate = params['lrate'] # learning rate for the synaptic weight
        self.alpha = self.lrate * self.net.min_delay # factor to scales the update rule
        # most of the heavy lifting is done by requirements
        self.upd_requirements = set([syn_reqs.pre_lpf_fast,
                             syn_reqs.pre_lpf_mid, 
                             syn_reqs.pre_lpf_slow, 
                             syn_reqs.lpf_fast,
                             syn_reqs.lpf_mid, 
                             syn_reqs.lpf_slow,
                             syn_reqs.inp_deriv_mp, 
                             syn_reqs.avg_inp_deriv_mp,
                             syn_reqs.slow_inp_deriv_mp, 
                             syn_reqs.avg_slow_inp_deriv_mp,
                             syn_reqs.del_inp_deriv_mp,
                             syn_reqs.del_avg_inp_deriv_mp,
                             syn_reqs.mp_weights,
                             syn_reqs.l1_norm_factor_mp,
                             syn_reqs.pre_out_norm_factor])
        assert self.type is synapse_types.gated_normal_rga_21, ['Synapse from ' + 
                    str(self.preID) + ' to ' + str(self.postID) + 
                    ' instantiated with the wrong type']
        if not hasattr(self.net.units[self.postID], 'custom_inp_del'):
            raise AssertionError('An rga_21 synapse has a postsynaptic unit ' +
                                 'without the custom_inp_del attribute')
        # po_de is the delay in postsynaptic activity for the learning rule
        self.po_de = self.net.units[self.postID].custom_inp_del
        if 'lat_port' in params: self.lat_port = params['lat_port']
        else: self.lat_port = 1 
        if 'err_port' in params: self.err_port = params['err_port']
        else: self.err_port = 0 
        self.ejp_slow = 0. # used to obtain the error's second derivative
        self.ep_slow = 0. # used to obtain the error's second derivative
        count = 0
        for syn in network.syns[self.postID]:
            if syn.port == self.port:
                count += 1
        self.idm_id = count
        if 'sig1' in params: self.sig1 = params['sig1']
        else: self.sig1 = 1.
        if 'sig2' in params: self.sig2 = params['sig2']
        else: self.sig2 = 1.
        # add_slow_inp_deriv_mp will add the sid_idx attribute, which
        # is the index of this synapse in the (avg_)slow_inp_deriv_mp lists.

    def update(self, time):
        """ Update the weight using the RGA-inspired learning rule.
        
            If the network is correctly initialized, the pre-synaptic unit 
            updates lpf_fast, and lpf_mid, whereas the post-synaptic unit
            updates lpf_fast, lpf_mid, and the average of approximate input
            derivatives for each port.

        """
        #TODO: move calculations into unit requirements
        #   in particular, a del_post_diff requirement
        #   to caluclate cp   
        # obtain factors in plasticity equation
        post = self.net.units[self.postID]
        pre = self.net.units[self.preID]
        # input normalizing factors
        up_slow = post.get_lpf_mid(self.po_de) - post.get_lpf_slow(self.po_de)
        normfac1 = 1. / (self.sig1 + abs(up_slow))
        avg_normfac1 = 1. / (self.sig1 + abs(post.avg_slow_inp_deriv_mp[self.lat_port]))
        normfac2 = 1. / (self.sig2 +
                   abs(post.slow_inp_deriv_mp[self.err_port][self.sid_idx]))
        avg_normfac2 = 1. / (self.sig2 + abs(post.avg_slow_inp_deriv_mp[self.err_port]))
        # correlation factors
        cp = normfac1 * post.del_avg_inp_deriv_mp[self.lat_port]
        cip = normfac1*(post.get_lpf_fast(self.po_de) - post.get_lpf_mid(self.po_de))
        ep = normfac2 * post.avg_inp_deriv_mp[self.err_port]
        ejp = normfac2 * post.inp_deriv_mp[self.err_port][self.idm_id]
        self.ep_slow += 10.*self.net.min_delay*(ep - self.ep_slow)
        self.ejp_slow += 10.*self.net.min_delay*(ejp - self.ejp_slow)
        epp = ep - self.ep_slow
        ejpp = ejp - self.ejp_slow
        # weight normalization 
        norm_fac = .5*(post.l1_norm_factor_mp[self.err_port] + pre.out_norm_factor)
        self.w += self.alpha * (norm_fac - 1.)*self.w 
        # plasticity equation
        #self.w -= post.acc_slow * self.alpha * (ejpp - epp) * (cip - cp)
        self.w -= self.alpha * (ejpp - epp) * (cip - cp)


class normal_rga(synapse):
    """ A version of the rga rule with divisive normalization.

        This class is a copy of the gated_normal_rga class, with the 'gating'
        removed from the update rule; e.g. the postsynaptic units don't need 
        the acc_slow requirement, which is no longer in the udpate equation.

        The RGA rule is described in the 4/11/19 scrap sheet.
        The idea of normalizing the correlations is described in the "Thoughts
        on RGA" note. 

        The normalization used is of the type:
        x* = x / (sigma + <x>),
        where x* is the normalized version of x, sigma is a constant, and <x> is
        the low-pass filtered version of x.

        It is important to notice that the "average derivative" value used for
        normalization will be obtained by obtaining the derivative of the
        presynaptic input using lpf_mid and lpf_slow rather than lpf_fast and
        lpf_mid. The tau_mid and tau_slow parameters of the presynatptic unit
        should be adjusted with this in mind.

        Presynaptic units are given the lpf_fast, lpf_mid, and lpf_slow
        requirements.

        Postsynaptic units are given lpf_fast, lpf_mid, inp_deriv_mp, 
        avg_inp_deriv_mp, del_inp_deriv_mp, del_avg_inp_deriv_mp, 
        l1_norm_factor_mp, pre_out_norm_factor, slow_inp_deriv_mp, and
        slow_avg_inp_deriv_mp requirements. 
        
        The update methods for most of these requirements are currently in the
        rga_reqs class of the spinal_units.py file.        

        In addition, units using this type of synapse need to have a
        'custom_inp_del' attribute to indicate the extra delay steps in the 
        'lateral' inputs. The synapse will use this delay for the activities of
        its postsynaptic unit and for the 'lateral' inputs.

        The current implementation normalizes the sum of the absolute values for
        the weights at the 'error' port, making them add to a parameter 'w_sum'
        times the sum of l1_norm_factor and the out_norm_factor of the 
        presynaptic unit.
        
    """
    def __init__(self, params, network):
        """ The class constructor.

        In its current implementation, the rga synapse assumes that the lateral
        connections are in port 1 of the unit, wheras the error inputs are in port 0.
        This is set in the lat_port and err_port variables.
        
        Args:
            params: same as the parent class, with two additions.
            REQUIRED PARAMETERS
            'lrate' : A scalar value that will multiply the derivative of the weight.
            'post_delay': NOT USING. delay steps in the post-synaptic activity.
            OPTIONAL PARAMETERS
            'err_port' : port for "error" inputs. Default is 0.
            'lat_port' : port for "lateral" inputs. Default is 1.
            'w_sum' : multiplies the sum of weight values at the error
                      port. Default is 1.
            'sig1' : sigma value for postsynaptic normalization. Default is 1.
            'sig2' : sigma value for presynaptic normalization. Default is 1.

        Raises:
            AssertionError.
        """
        synapse.__init__(self, params, network)
        self.lrate = params['lrate'] # learning rate for the synaptic weight
        self.alpha = self.lrate * self.net.min_delay # factor to scales the update rule
        # most of the heavy lifting is done by requirements
        self.upd_requirements = set([
                             syn_reqs.pre_lpf_fast, syn_reqs.pre_lpf_mid, 
                             syn_reqs.pre_lpf_slow,
                             syn_reqs.lpf_fast, syn_reqs.lpf_mid,
                             syn_reqs.lpf_slow,
                             syn_reqs.inp_deriv_mp, syn_reqs.avg_inp_deriv_mp,
                             syn_reqs.del_inp_deriv_mp,
                             syn_reqs.del_avg_inp_deriv_mp,
                             syn_reqs.slow_inp_deriv_mp, 
                             syn_reqs.avg_slow_inp_deriv_mp,
                             syn_reqs.mp_weights,
                             syn_reqs.l1_norm_factor_mp,
                             syn_reqs.pre_out_norm_factor])
        assert self.type is synapse_types.normal_rga, ['Synapse from ' + 
                            str(self.preID) + ' to ' + str(self.postID) + 
                            ' instantiated with the wrong type']
        if not hasattr(self.net.units[self.postID], 'custom_inp_del'):
            raise AssertionError('A normal_rga synapse has a postsynaptic' +
                                 ' unit without the custom_inp_del attribute')
        # po_de is the delay in postsynaptic activity for the learning rule
        # It is set to match the delay in the 'lateral' input ports of the post unit
        self.po_de = self.net.units[self.postID].custom_inp_del
        if 'lat_port' in params: self.lat_port = params['lat_port']
        else: self.lat_port = 1 
        if 'err_port' in params: self.err_port = params['err_port']
        else: self.err_port = 0 
        if 'w_sum' in params: self.w_sum = params['w_sum']
        else: self.w_sum = 1.
        if 'sig1' in params: self.sig1 = params['sig1']
        else: self.sig1 = 1.
        if 'sig2' in params: self.sig2 = params['sig2']
        else: self.sig2 = 1.
        # add_slow_inp_deriv_mp will add the sid_idx attribute, which
        # is the index of this synapse in the (avg_)slow_inp_deriv_mp lists.
        
    def update(self, time):
        """ Update the weight using the gated_normal_rga learning rule.
        
            If the network is correctly initialized, the pre-synaptic unit 
            updates lpf_fast, lpf_mid, and lpf_slow, whereas the post-synaptic
            unit updates lpf_fast, lpf_mid, lpf_slow, acc_mid, and the average 
            of approximate input derivatives for each port.

            Notice the average of input derivatives may come form 
            upd_pos_diff_avg, which considers only the inputs whose synapses
            have positive values. To allow synapses to potentially become negative,
            you need to change the synapse requirement in __init__ from 
            pos_diff_avg to diff_avg, and the pos_diff_avg value used below to 
            diff_avg.
            Also, remove the line "if self.w < 0: self.w = 0"
        """
        u = self.net.units[self.postID]
        pre = self.net.units[self.preID]
        # normalizing factors
        up_slow = u.get_lpf_mid(self.po_de) - u.get_lpf_slow(self.po_de)
        normfac1 = 1. / (self.sig1 + abs(up_slow))
        avg_normfac1 = 1. / (self.sig1 + abs(u.avg_slow_inp_deriv_mp[self.lat_port]))
        normfac2 = 1. / (self.sig2 +
                   abs(u.slow_inp_deriv_mp[self.err_port][self.sid_idx]))
        avg_normfac2 = 1. / (self.sig2 + abs(u.avg_slow_inp_deriv_mp[self.err_port]))
        # correlation factors
        up = normfac1 * (u.get_lpf_fast(self.po_de) -
                              u.get_lpf_mid(self.po_de))
        xp = avg_normfac1 * u.del_avg_inp_deriv_mp[self.lat_port]
        sp = avg_normfac2 * u.avg_inp_deriv_mp[self.err_port]
        spj = normfac2 * (pre.get_lpf_fast(self.delay_steps) -
                          pre.get_lpf_mid(self.delay_steps) )
        # weight normalization
        norm_fac = .5*(u.l1_norm_factor_mp[self.err_port] + pre.out_norm_factor)
        self.w += self.alpha * (norm_fac - 1.)*self.w
        # weight update
        self.w += self.alpha * (up - xp) * (sp - spj)


class gated_normal_rga(synapse):
    """ A version of gated_rga using divisive normalization.

        The RGA rule is described in the 4/11/19 scrap sheet.
        The idea of normalizing the correlations is described in the "Thoughts
        on RGA" note. 

        The normalization used is of the type:
        x* = x / (sigma + <x>),
        where x* is the normalized version of x, sigma is a constant, and <x> is
        the low-pass filtered version of x.

        It is important to notice that the "average derivative" value used for
        normalization will be obtained by obtaining the derivative of the
        presynaptic input using lpf_mid and lpf_slow rather than lpf_fast and
        lpf_mid. The tau_mid and tau_slow parameters of the presynatptic unit
        should be adjusted with this in mind.

        Presynaptic units are given the lpf_fast, lpf_mid, and lpf_slow
        requirements.

        Postsynaptic units are given lpf_fast, lpf_mid, inp_deriv_mp, 
        avg_inp_deriv_mp, del_inp_deriv_mp, del_avg_inp_deriv_mp, 
        l1_norm_factor_mp, pre_out_norm_factor, slow_inp_deriv_mp, and
        slow_avg_inp_deriv_mp requirements. 
        Postsynaptic units are also expected to include the acc_slow
        requirement, which is used to modulate the learning rate.
        
        The update methods for most of these requirements are currently in the
        rga_reqs class of the spinal_units.py file.        

        In addition, units using this type of synapse need to have a
        'custom_inp_del' attribute to indicate the extra delay steps in the 
        'lateral' inputs. The synapse will use this delay for the activities of
        its postsynaptic unit and for the 'lateral' inputs.

        The current implementation normalizes the sum of the absolute values for
        the weights at the 'error' port, making them add to a parameter 'w_sum'
        times the sum of l1_norm_factor and the out_norm_factor of the 
        presynaptic unit.
        
    """
    def __init__(self, params, network):
        """ The class constructor.

        In its current implementation, the rga synapse assumes that the lateral
        connections are in port 1 of the unit, wheras the error inputs are in port 0.
        This is set in the lat_port and err_port variables.
        
        Args:
            params: same as the parent class, with two additions.
            REQUIRED PARAMETERS
            'lrate' : A scalar value that will multiply the derivative of the weight.
            'post_delay': NOT USING. delay steps in the post-synaptic activity.
            OPTIONAL PARAMETERS
            'err_port' : port for "error" inputs. Default is 0.
            'lat_port' : port for "lateral" inputs. Default is 1.
            'w_sum' : multiplies the sum of weight values at the error
                      port. Default is 1.
            'sig1' : sigma value for postsynaptic normalization. Default is 1.
            'sig2' : sigma value for presynaptic normalization. Default is 1.

        Raises:
            AssertionError.
        """
        synapse.__init__(self, params, network)
        self.lrate = params['lrate'] # learning rate for the synaptic weight
        self.alpha = self.lrate * self.net.min_delay # factor to scales the update rule
        # most of the heavy lifting is done by requirements
        self.upd_requirements = set([
                             syn_reqs.pre_lpf_fast, syn_reqs.pre_lpf_mid, 
                             syn_reqs.pre_lpf_slow,
                             syn_reqs.lpf_fast, syn_reqs.lpf_mid,
                             syn_reqs.lpf_slow,
                             syn_reqs.inp_deriv_mp, syn_reqs.avg_inp_deriv_mp,
                             syn_reqs.del_inp_deriv_mp,
                             syn_reqs.del_avg_inp_deriv_mp,
                             syn_reqs.slow_inp_deriv_mp, 
                             syn_reqs.avg_slow_inp_deriv_mp,
                             syn_reqs.mp_weights,
                             syn_reqs.l1_norm_factor_mp,
                             syn_reqs.pre_out_norm_factor])
        assert self.type is synapse_types.gated_normal_rga, ['Synapse from ' + 
                            str(self.preID) + ' to ' + str(self.postID) + 
                            ' instantiated with the wrong type']
        if not hasattr(self.net.units[self.postID], 'custom_inp_del'):
            raise AssertionError('A gated_normal_rga synapse has a postsynaptic' +
                                 ' unit without the custom_inp_del attribute')
        # po_de is the delay in postsynaptic activity for the learning rule
        # It is set to match the delay in the 'lateral' input ports of the post unit
        self.po_de = self.net.units[self.postID].custom_inp_del
        if 'lat_port' in params: self.lat_port = params['lat_port']
        else: self.lat_port = 1 
        if 'err_port' in params: self.err_port = params['err_port']
        else: self.err_port = 0 
        if 'w_sum' in params: self.w_sum = params['w_sum']
        else: self.w_sum = 1.
        if 'sig1' in params: self.sig1 = params['sig1']
        else: self.sig1 = 1.
        if 'sig2' in params: self.sig2 = params['sig2']
        else: self.sig2 = 1.
        # add_slow_inp_deriv_mp will add the sid_idx attribute, which
        # is the index of this synapse in the (avg_)slow_inp_deriv_mp lists.
        
    def update(self, time):
        """ Update the weight using the gated_normal_rga learning rule.
        
            If the network is correctly initialized, the pre-synaptic unit 
            updates lpf_fast, lpf_mid, and lpf_slow, whereas the post-synaptic
            unit updates lpf_fast, lpf_mid, lpf_slow, acc_mid, and the average 
            of approximate input derivatives for each port.

            Notice the average of input derivatives may come form 
            upd_pos_diff_avg, which considers only the inputs whose synapses
            have positive values. To allow synapses to potentially become negative,
            you need to change the synapse requirement in __init__ from 
            pos_diff_avg to diff_avg, and the pos_diff_avg value used below to 
            diff_avg.
            Also, remove the line "if self.w < 0: self.w = 0"
        """
        u = self.net.units[self.postID]
        pre = self.net.units[self.preID]
        # normalizing factors
        up_slow = u.get_lpf_mid(self.po_de) - u.get_lpf_slow(self.po_de)
        normfac1 = 1. / (self.sig1 + abs(up_slow))
        avg_normfac1 = 1. / (self.sig1 + abs(u.avg_slow_inp_deriv_mp[self.lat_port]))
        normfac2 = 1. / (self.sig2 +
                   abs(u.slow_inp_deriv_mp[self.err_port][self.sid_idx]))
        avg_normfac2 = 1. / (self.sig2 + abs(u.avg_slow_inp_deriv_mp[self.err_port]))
        # correlation factors
        up = normfac1 * (u.get_lpf_fast(self.po_de) -
                              u.get_lpf_mid(self.po_de))
        xp = avg_normfac1 * u.del_avg_inp_deriv_mp[self.lat_port]
        sp = avg_normfac2 * u.avg_inp_deriv_mp[self.err_port]
        spj = normfac2 * (pre.get_lpf_fast(self.delay_steps) -
                          pre.get_lpf_mid(self.delay_steps) )
        # weight normalization
        self.w *= self.w_sum*(u.l1_norm_factor_mp[self.err_port] + 
                              pre.out_norm_factor)
        # weight update
        self.w += u.acc_slow * self.alpha * (up - xp) * (sp - spj)


class gated_bp_rga_synapse(synapse):
    """ The gated_rga synapse with extra 'betrayal punishing' dynamics. 

        The logic behind this rule is in the 2019/12/03 scrap note.
        The name of this synapse's enum is gated_bp_rga.

        Presynaptic units are given the lpf_fast and lpf_mid requirements.

        Postsynaptic units are given lpf_fast, lpf_mid, inp_deriv_mp, 
        avg_inp_deriv_mp, del_inp_deriv_mp, del_avg_inp_deriv_mp, 
        l1_norm_factor_mp, and pre_out_norm_factor requirements. 
        Postsynaptic units are also expected to include the acc_slow
        requirement, which is used to modulate the learning rate.
        
        The update methods for most of these requirements are currently in the
        rga_reqs class of the spinal_units.py file.        

        In addition, units using this type of synapse need to have a
        'custom_inp_del' attribute to indicate the extra delay steps in the 
        'lateral' inputs. The synapse will use this delay for the activities of
        its postsynaptic unit and for the 'lateral' inputs.

        The current implementation normalizes the sum of the absolute values for
        the weights at the 'error' port, making them add to a parameter 'w_sum'
        times the sum of l1_norm_factor and the out_norm_factor of the 
        presynaptic unit.
        
    """
    def __init__(self, params, network):
        """ The class constructor.

        In its current implementation, the rga synapse assumes that the lateral
        connections are in port 1 of the unit, wheras the error inputs are in port 0.
        This is set in the lat_port and err_port variables.
        
        Args:
            params: same as the parent class, with two additions.
            REQUIRED PARAMETERS
            'lrate' : A scalar value that will multiply the derivative of the weight.
            'w_tau' : time constant to accumulate the weight change.
            OPTIONAL PARAMETERS
            'err_port' : port for "error" inputs. Default is 0.
            'lat_port' : port for "lateral" inputs. Default is 1.
            'w_sum' : multiplies the sum of weight values at the error
                      port. Default is 1.
            'w_thresh' : Amount of change that the synapse is not supposed to 
                         accumulate in both directions. Default is 1.
            'w_decay' : time constant for decay of the change integration.
                        Default is 0.01 .
        Raises:
            AssertionError.
        """
        synapse.__init__(self, params, network)
        self.lrate = params['lrate'] # learning rate for the synaptic weight
        self.alpha = self.lrate * self.net.min_delay # factor to scales the update rule
        self.w_tau = params['w_tau'] # time constant for LPF'ing weight change
        # most of the heavy lifting is done by requirements
        self.upd_requirements = set([syn_reqs.pre_lpf_fast, syn_reqs.pre_lpf_mid, 
                             syn_reqs.lpf_fast, syn_reqs.lpf_mid, 
                             syn_reqs.inp_deriv_mp, syn_reqs.avg_inp_deriv_mp,
                             syn_reqs.del_inp_deriv_mp,
                             syn_reqs.del_avg_inp_deriv_mp,
                             syn_reqs.mp_weights,
                             syn_reqs.l1_norm_factor_mp,
                             syn_reqs.pre_out_norm_factor])
        assert self.type is synapse_types.gated_bp_rga, ['Synapse from ' + str(self.preID) + 
                   ' to ' + str(self.postID) + ' instantiated with the wrong type']
        if not hasattr(self.net.units[self.postID], 'custom_inp_del'):
            raise AssertionError('A gated_bp_rga synapse has a postsynaptic unit without ' +
                                 'the custom_inp_del attribute')
        # po_de is the delay in postsynaptic activity for the learning rule
        # It is set to match the delay in the 'lateral' input ports of the post unit
        self.po_de = self.net.units[self.postID].custom_inp_del
        if 'lat_port' in params: self.lat_port = params['lat_port']
        else: self.lat_port = 1 
        if 'err_port' in params: self.err_port = params['err_port']
        else: self.err_port = 0 
        if 'w_sum' in params: self.w_sum = params['w_sum']
        else: self.w_sum = 1.
        if 'w_thresh' in params: self.w_thresh = params['w_thresh']
        else: self.w_thresh = 1.
        if 'w_decay' in params: self.w_decay = params['w_decay']
        else: self.w_decay = 0.01
        self.delW = 0. # LPF'd change of weight
        self.corr_type = None # -1=decrease, 1=increase, 0=unreliable
        #self.w_prop = np.exp(-network.min_delay / self.w_tau) # delW propagator

        
    def update(self, time):
        """ Update the weight using the gated_bp_rga learning rule.
        
            If the network is correctly initialized, the pre-synaptic unit 
            updates lpf_fast, and lpf_mid, whereas the post-synaptic unit
            updates lpf_fast, lpf_mid, acc_mid, and the average of 
            approximate input derivatives for each port.

            Notice the average of input derivatives can come form 
            upd_pos_diff_avg, which considers only the inputs whose synapses
            have positive values. To allow synapses to potentially become negative,
            you need to change the synapse requirement in __init__ from 
            pos_diff_avg to diff_avg, and the pos_diff_avg value used below to 
            diff_avg.
            Also, remove the line "if self.w < 0: self.w = 0"
        """
        u = self.net.units[self.postID]
        xp = u.del_avg_inp_deriv_mp[self.lat_port]
        up = u.get_lpf_fast(self.po_de) - u.get_lpf_mid(self.po_de)
        sp = u.avg_inp_deriv_mp[self.err_port]
        pre = self.net.units[self.preID]
        spj = (pre.get_lpf_fast(self.delay_steps) -
            pre.get_lpf_mid(self.delay_steps) )
        delta_w = u.acc_slow * (up - xp) * (sp - spj)
        #delta_w = u.acc_slow * up * (sp - spj)  # FOR TESTING PURPOSES
        #self.delW = delta_w + (self.delW  - delta_w) * self.w_prop
        self.delW += np.abs(self.alpha) * (delta_w - self.w_decay*self.delW)
        self.w *= 0.5 * self.w_sum*(u.l1_norm_factor_mp[self.err_port] + 
                            pre.out_norm_factor)

        if self.corr_type != 0:
            self.w +=  self.alpha * delta_w
            if self.corr_type == -1:  # synapse was decreasing
                if self.delW > self.w_thresh: # synapse is now increasing
                    self.corr_type = 0  # betrayal!
            elif self.corr_type == 1:  # synapse was increasing
                if self.delW < -self.w_thresh: # synapse is now decreasing 
                    self.corr_type = 0  # betrayal!
            else:  # self.corr_type is None
                if self.delW > self.w_thresh: 
                    self.corr_type = 1  
                elif self.delW < -self.w_thresh: 
                    self.corr_type = -1  
        else:
            self.w -= 0.1 * np.abs(self.alpha) * self.w   # punishment
            if self.delW > 1.5*self.w_thresh:
                self.corr_type = 1  # redemption!    
            elif self.delW < -2.*self.w_thresh:
                self.corr_type = -1  # redemption!    


class gated_rga_diff_synapse(synapse):
    """ A variation of the gated_rga using two separate time delays.

        The RGA rule is described in the 4/11/19 scrap sheet.
        The variation using the difference of two RGA-like rules is described in
        the "Further RGA changes" scrap sheet dated 12/18/1019.

        Presynaptic units are given the lpf_fast and lpf_mid requirements.

        Postsynaptic units are given lpf_fast, lpf_mid, inp_deriv_mp, 
        avg_inp_deriv_mp, double_del_inp_deriv_mp, double_del_avg_inp_deriv_mp,
        l1_norm_factor_mp, and pre_out_norm_factor requirements. 
        Postsynaptic units are also expected to include the acc_slow
        requirement, which is used to modulate (gate) the learning rate of this
        synapse. 

        The update methods for most of these requirements are currently in the
        rga_reqs class of the spinal_units.py file.        

        In addition, units using this type of synapse need to have 
        'custom_inp_del' and 'custom_inp_del2' attributes to indicate the two
        delays in the 'lateral' inputs. These delays are expressed as number of
        time steps, and the synapse will use them for the activities of its 
        postsynaptic unit and for the 'lateral' inputs. It is expected that
        custom_inp_del2 > custom_inp_del.

        The current implementation normalizes the sum of the absolute values for
        the weights at the 'error' port, making them add to a parameter 'w_sum'
        times the sum of l1_norm_factor and the out_norm_factor of the 
        presynaptic unit.
        
    """
    def __init__(self, params, network):
        """ The class constructor.

        In its default implementation, the rga synapse assumes that the lateral
        connections are in port 1 of the unit, wheras the error inputs are in port 0.
        This is set in the lat_port and err_port variables.
        
        Args:
            params: same as the parent class, with two additions.
            REQUIRED PARAMETERS
            'lrate' : A scalar value that will multiply the derivative of the weight.
            OPTIONAL PARAMETERS
            'err_port' : port for "error" inputs. Default is 0.
            'lat_port' : port for "lateral" inputs. Default is 1.
            'w_sum' : multiplies the sum of weight values at the error
                      port. Default is 1.

        Raises:
            AssertionError.
        """
        synapse.__init__(self, params, network)
        self.lrate = params['lrate'] # learning rate for the synaptic weight
        self.alpha = self.lrate * self.net.min_delay # factor to scale the update rule
        # most of the heavy lifting is done by requirements
        self.upd_requirements = set([syn_reqs.pre_lpf_fast, syn_reqs.pre_lpf_mid, 
                             syn_reqs.lpf_fast, syn_reqs.lpf_mid, 
                             syn_reqs.inp_deriv_mp, syn_reqs.avg_inp_deriv_mp,
                             syn_reqs.double_del_inp_deriv_mp,
                             syn_reqs.double_del_avg_inp_deriv_mp,
                             syn_reqs.mp_weights,
                             syn_reqs.l1_norm_factor_mp,
                             syn_reqs.pre_out_norm_factor])
        assert self.type is synapse_types.gated_rga_diff, ['Synapse from ' +
                            str(self.preID) + ' to ' + str(self.postID) + 
                            ' instantiated with the wrong type']
        u = self.net.units[self.postID]
        if not (hasattr(u, 'custom_inp_del') and hasattr(u, 'custom_inp_del2')):
            raise AssertionErrer('A gated_rga_diff synapse has a postsynaptic' +
                                 'unit without the custom_inp_del(2) attribute')
        # po_de is the delay in postsynaptic activity for the learning rule.
        # It is set to match the delay in the 'lateral' input ports of the post unit
        # pre_de is the delay used for the inputs at the 'error' ports.
        self.po_de = u.custom_inp_del2
        self.pre_de = u.custom_inp_del2 - u.custom_inp_del
        if 'lat_port' in params: self.lat_port = params['lat_port']
        else: self.lat_port = 1 
        if 'err_port' in params: self.err_port = params['err_port']
        else: self.err_port = 0 
        if self.port != self.err_port:
            raise AssertionError('The gated_rga_diff synapses are meant to ' +
                                 'be connected at the error ports')
        if 'w_sum' in params: self.w_sum = params['w_sum']
        else: self.w_sum = 1.
        # The add_double_del_inp_deriv_mp method of requirements.py will add the
        # ddidm_idx attribute, which is the index of this synapse in the
        # double_del_(avg)_inp_deriv_mp lists.
        """
        # we now need to find the index of the input with this synapse in the
        # double_del_inp_deriv_mp lists.
        for idx, iid in enumerate(self.net.units[self.postID].port_idx[self.port]):
            if network.syns[self.postID][iid].preID == self.preID:
                self.ddidm_idx = idx
                break
        else:
            raise AssertionError('The gated_rga_diff constructor could not ' +
                  'find the index of its synapse in double_del_inp_deriv_mp')
        """
        
    def update(self, time):
        """ Update the weight using the gated_rga_diff learning rule.
        
            If the network is correctly initialized, the pre-synaptic unit 
            updates lpf_fast, and lpf_mid, whereas the post-synaptic unit
            updates lpf_fast, lpf_mid, acc_mid, and the average of 
            approximate input derivatives for each port.

            The average of the delayed input derivatives comes from the
            double_del_avg_inp_deriv_mp requirement.

            The current rule allows synapses to become negative.
        """
        u = self.net.units[self.postID]
        pre = self.net.units[self.preID]
        xp = u.double_del_avg_inp_deriv_mp[1][self.lat_port]
        up = u.get_lpf_fast(self.po_de) - u.get_lpf_mid(self.po_de)
        sp_now = u.avg_inp_deriv_mp[self.err_port]
        sp_del = u.double_del_avg_inp_deriv_mp[0][self.err_port]
        spj_now = (pre.get_lpf_fast(self.delay_steps) -
                   pre.get_lpf_mid(self.delay_steps) )
        spj_del = u.double_del_inp_deriv_mp[0][self.port][self.ddidm_idx]
        self.w *= self.w_sum*(u.l1_norm_factor_mp[self.err_port] + 
                              pre.out_norm_factor)
        self.w += u.acc_slow * self.alpha * (up - xp) * (
                              (sp_now - spj_now) - (sp_del - spj_del))
        # next line adds some random drift
                  #+ 0.0002*(np.random.random()-0.5))


class gated_slide_rga_diff(synapse):
    """ A variation of gated_rga_diff with sliding time delays.

        The RGA rule is described in the 4/11/19 scrap sheet.
        The variation using the difference of two RGA-like rules is described in
        the "Further RGA changes" scrap sheet dated 12/18/1019.
        The variation with sliding delays is described in the "Sliding the
        delay in the RGA rule" scrap sheet of 3/11/20.

        Presynaptic units are given the lpf_fast and lpf_mid requirements.

        Postsynaptic units are given lpf_fast, lpf_mid, inp_deriv_mp, 
        avg_inp_deriv_mp, double_del_inp_deriv_mp, double_del_avg_inp_deriv_mp,
        l1_norm_factor_mp, and pre_out_norm_factor requirements. 
        Postsynaptic units are also expected to include the acc_slow
        requirement, which is used to modulate (gate) the learning rate of this
        synapse. 

        The update methods for most of these requirements are currently in the
        rga_reqs class of the spinal_units.py file.        

        In addition, units using this type of synapse need to have 
        'custom_inp_del' and 'custom_inp_del2' attributes to indicate the
        "central" values of the two delays in the 'lateral' inputs. 
        These delays are expressed as number of time steps, and the synapse 
        will use them for the activities of its postsynaptic unit and for the
        'lateral' inputs. It is expected that custom_inp_del2 > custom_inp_del.

        Another requirement for units using this type of synapse are
        "del_mod_max" and "del_mod_min" constants, indicating respectively the
        maximumn and minimum change to the delays for all synapses. These are
        expressed as number of simulation time steps.

        The current implementation normalizes the sum of the absolute values for
        the weights at the 'error' port, making them add to a parameter 'w_sum'
        times the sum of l1_norm_factor and the out_norm_factor of the 
        presynaptic unit.
        
    """
    def __init__(self, params, network):
        """ The class constructor.

        In its default implementation, the rga synapse assumes that the lateral
        connections are in port 1 of the unit, wheras the error inputs are in port 0.
        This is set in the lat_port and err_port variables.
        
        Args:
            params: same as the parent class, with two additions.
            REQUIRED PARAMETERS
            'lrate' : A scalar value that will multiply the derivative of the weight.
            'del_mod_tau' : time constant for the delay modifier
            OPTIONAL PARAMETERS
            'err_port' : port for "error" inputs. Default is 0.
            'lat_port' : port for "lateral" inputs. Default is 1.
            'w_sum' : multiplies the sum of weight values at the error
                      port. Default is 1.

        Raises:
            AssertionError.
        """
        synapse.__init__(self, params, network)
        self.lrate = params['lrate'] # learning rate for the synaptic weight
        self.alpha = self.lrate * self.net.min_delay # factor to scale the update rule
        self.del_mod_tau = params['del_mod_tau'] # time constant for delay modifier
        self.dm_alpha = self.net.min_delay / self.del_mod_tau
        u = self.net.units[self.postID]
        self.corr_alpha = self.net.min_delay / u.tau_slow
        # most of the heavy lifting is done by requirements
        self.upd_requirements = set([syn_reqs.pre_lpf_fast, syn_reqs.pre_lpf_mid, 
                             syn_reqs.lpf_fast, syn_reqs.lpf_mid, 
                             syn_reqs.inp_deriv_mp, syn_reqs.avg_inp_deriv_mp,
                             syn_reqs.double_del_inp_deriv_mp,
                             syn_reqs.double_del_avg_inp_deriv_mp,
                             syn_reqs.mp_weights,
                             syn_reqs.l1_norm_factor_mp,
                             syn_reqs.pre_out_norm_factor])
        assert self.type is synapse_types.gated_slide_rga_diff, ['Synapse from ' +
                            str(self.preID) + ' to ' + str(self.postID) + 
                            ' instantiated with the wrong type']
        if not (hasattr(u, 'custom_inp_del') and hasattr(u, 'custom_inp_del2')):
            raise AssertionErrer('A gated_slide_rga_diff synapse has a postsynaptic' +
                                 'unit without the custom_inp_del(2) attribute')
        if not (hasattr(u, 'del_mod_max') and hasattr(u, 'del_mod_min')):
            raise AssertionErrer('A gated_slide_rga_diff synapse has a postsynaptic' +
                                 'unit without one or both del_mod attributes')
        # po_de is the delay in postsynaptic activity for the learning rule.
        # It is set to match the delay in the 'lateral' input ports of the post unit
        self.po_de = u.custom_inp_del2
        # we will have versions of the maximum and minimum delay modifiers
        # expressed in the simulation's time units, rather than as number of
        # simulation time steps
        self.mod_max = u.del_mod_max*self.net.min_delay
        self.mod_min = u.del_mod_min*self.net.min_delay
        self.del_mod = 0. # initializing the delay modifier
        self.corr1 = 0.  # LPF'd correlation with custom_inp_del2 - custom_inp_del
        self.corr2 = 0.  # LPF'd correlation with custom_inp_del2
        if 'lat_port' in params: self.lat_port = params['lat_port']
        else: self.lat_port = 1 
        if 'err_port' in params: self.err_port = params['err_port']
        else: self.err_port = 0 
        if self.port != self.err_port:
            raise AssertionError('The gated_rga_diff synapses are meant to ' +
                                 'be connected at the error ports')
        if 'w_sum' in params: self.w_sum = params['w_sum']
        else: self.w_sum = 1.
        # The add_double_del_inp_deriv_mp method of requirements.py will add the
        # ddidm_idx attribute, which is the index of this synapse in the
        # double_del_(avg)_inp_deriv_mp lists.
        """
        # we now need to find the index of the input with this synapse in the
        # double_del_inp_deriv_mp lists.
        for idx, iid in enumerate(self.net.units[self.postID].port_idx[self.port]):
            if network.syns[self.postID][iid].preID == self.preID:
                self.ddidm_idx = idx
                break
        else:
            raise AssertionError('The gated_rga_diff constructor could not ' +
                  'find the index of its synapse in double_del_inp_deriv_mp')
        """
        
    def update(self, time):
        """ Update the weight using the gated_slide_rga_diff learning rule.
        
            If the network is correctly initialized, the pre-synaptic unit 
            updates lpf_fast, and lpf_mid, whereas the post-synaptic unit
            updates lpf_fast, lpf_mid, acc_mid, and the average of 
            approximate input derivatives for each port.

            The average of the delayed input derivatives comes from the
            double_del_avg_inp_deriv_mp requirement.

            The current rule allows synapses to become negative.
        """
        dm_steps = int(round(self.del_mod/self.net.min_delay))
        po_de = self.po_de + dm_steps # effective postsynaptic delay
        post = self.net.units[self.postID]
        pre = self.net.units[self.preID]
        xp = post.double_del_avg_inp_deriv_mp[1][self.lat_port]
        up = post.get_lpf_fast(po_de) - post.get_lpf_mid(po_de)
        sp_now = post.avg_inp_deriv_mp[self.err_port]
        sp_del = post.double_del_avg_inp_deriv_mp[0][self.err_port]
        spj_now = (pre.get_lpf_fast(self.delay_steps) -
                   pre.get_lpf_mid(self.delay_steps) )
        spj_del = post.double_del_inp_deriv_mp[0][self.port][self.ddidm_idx]
        # weight normalization
        self.w *= self.w_sum*(post.l1_norm_factor_mp[self.err_port] + 
                              pre.out_norm_factor)
        # delay update
        corr1 = (up - xp) * (sp_del - spj_del)
        corr2 = (up - xp) * (sp_now - spj_now)
        self.corr1 += self.corr_alpha * (corr1 - self.corr1)
        self.corr2 += self.corr_alpha * (corr2 - self.corr2)
        self.del_mod += ( (self.mod_max - self.del_mod) *
                          (self.del_mod - self.mod_min) *
                          (abs(self.corr2) - abs(self.corr1)) ) * self.dm_alpha
        # weight update
        self.w += post.acc_slow * self.alpha * (corr2 - corr1)
        # next line adds some random drift
                  #+ 0.0002*(np.random.random()-0.5))


class gated_normal_rga_diff(synapse):
    """ A variation of gated_rga_diff using normalized correlations.

        The RGA rule is described in the 4/11/19 scrap sheet.
        The variation using the difference of two RGA-like rules is described in
        the "Further RGA changes" scrap sheet dated 12/18/1019.
        The idea of normalizing the correlations is described in the "Thoughts
        on RGA" note. 

        The normalization used is of the type:
        x* = x / (sigma + <x>),
        where x* is the normalized version of x, sigma is a constant, and <x> is
        the low-pass filtered version of x.

        It is important to notice that the "average derivative" value used for
        normalization will be obtained by obtaining the derivative of the
        presynaptic input using lpf_mid and lpf_slow rather than lpf_fast and
        lpf_mid. The tau_mid and tau_slow parameters of the presynatptic unit
        should be adjusted with this in mind.

        Presynaptic units are given the lpf_fast, lpf_mid, and lpf_slow
        requirements.

        Postsynaptic units are given lpf_fast, lpf_mid, inp_deriv_mp, 
        avg_inp_deriv_mp, double_del_inp_deriv_mp, double_del_avg_inp_deriv_mp,
        l1_norm_factor_mp, pre_out_norm_factor, slow_inp_deriv_mp, and
        slow_avg_inp_deriv_mp requirements. 
        Postsynaptic units are also expected to include the acc_slow
        requirement, which is used to modulate (gate) the learning rate of this
        synapse. 

        The update methods for most of these requirements are currently in the
        rga_reqs class of the spinal_units.py file.        

        In addition, units using this type of synapse need to have 
        'custom_inp_del' and 'custom_inp_del2' attributes to indicate the two
        delays in the 'lateral' inputs. These delays are expressed as number of
        time steps, and the synapse will use them for the activities of its 
        postsynaptic unit and for the 'lateral' inputs. It is expected that
        custom_inp_del2 > custom_inp_del.

        The current implementation normalizes the sum of the absolute values for
        the weights at the 'error' port, making them add to a parameter 'w_sum'
        times the sum of l1_norm_factor and the out_norm_factor of the 
        presynaptic unit.
        
    """
    def __init__(self, params, network):
        """ The class constructor.

        In its default implementation, the rga synapse assumes that the lateral
        connections are in port 1 of the unit, wheras the error inputs are in port 0.
        This is set in the lat_port and err_port variables.
        
        Args:
            params: same as the parent class, with two additions.
            REQUIRED PARAMETERS
            'lrate' : A scalar value that will multiply the derivative of the weight.
            OPTIONAL PARAMETERS
            'err_port' : port for "error" inputs. Default is 0.
            'lat_port' : port for "lateral" inputs. Default is 1.
            'w_sum' : multiplies the sum of weight values at the error
                      port. Default is 1.
            'sig1' : sigma value for postsynaptic normalization. Default is 1.
            'sig2' : sigma value for presynaptic normalization. Default is 1.
            'normalize' : whether to normalize the weight. Default is True.

        Raises:
            AssertionError.
        """
        synapse.__init__(self, params, network)
        self.lrate = params['lrate'] # learning rate for the synaptic weight
        self.alpha = self.lrate * self.net.min_delay # factor to scale the update rule
        # most of the heavy lifting is done by requirements
        self.upd_requirements = set(
                            [syn_reqs.pre_lpf_fast, syn_reqs.pre_lpf_mid,
                             syn_reqs.pre_lpf_slow,
                             syn_reqs.lpf_fast, syn_reqs.lpf_mid, 
                             syn_reqs.inp_deriv_mp, syn_reqs.avg_inp_deriv_mp,
                             syn_reqs.double_del_inp_deriv_mp,
                             syn_reqs.double_del_avg_inp_deriv_mp,
                             syn_reqs.slow_inp_deriv_mp, 
                             syn_reqs.avg_slow_inp_deriv_mp,
                             syn_reqs.mp_weights,
                             syn_reqs.l1_norm_factor_mp,
                             syn_reqs.pre_out_norm_factor])
        assert self.type is synapse_types.gated_normal_rga_diff or \
               self.type is synapse_types.noisy_gated_normal_rga_diff, \
               ['Synapse from ' + str(self.preID) + ' to ' + str(self.postID) + 
                ' instantiated with the wrong type']
        u = self.net.units[self.postID]
        if not (hasattr(u, 'custom_inp_del') and hasattr(u, 'custom_inp_del2')):
            raise AssertionError('A gated_normal_rga_diff synapse has a postsynaptic' +
                                 'unit without the custom_inp_del(2) attribute')
        # po_de is the delay in postsynaptic activity for the learning rule.
        # It is set to match the delay in the 'lateral' input ports of the post unit
        # pre_de is the delay used for the inputs at the 'error' ports.
        self.po_de = u.custom_inp_del2
        self.pre_de = u.custom_inp_del2 - u.custom_inp_del
        if 'lat_port' in params: self.lat_port = params['lat_port']
        else: self.lat_port = 1 
        if 'err_port' in params: self.err_port = params['err_port']
        else: self.err_port = 0 
        if self.port != self.err_port:
            raise AssertionError('The gated_rga_diff synapses are meant to ' +
                                 'be connected at the error ports')
        if 'w_sum' in params: self.w_sum = params['w_sum']
        else: self.w_sum = 1.
        if 'sig1' in params: self.sig1 = params['sig1']
        else: self.sig1 = 1.
        if 'sig2' in params: self.sig2 = params['sig2']
        else: self.sig2 = 1.
        self.normalize = params['normalize'] if 'normalize' in params else True
        # The add_double_del_inp_deriv_mp method of requirements.py will add the
        # ddidm_idx attribute, which is the index of this synapse in the
        # double_del_(avg)_inp_deriv_mp lists.
        # Similarly, add_slow_inp_deriv_mp will add the sid_idx attribute, which
        # is the index of this synapse in the (avg_)slow_inp_deriv_mp lists.
        # sid_idx and ddidm_idx should be equal.
                
    def update(self, time):
        """ Update the weight using the gated_normal_rga_diff learning rule.
        
            The average of the delayed input derivatives comes from the
            double_del_avg_inp_deriv_mp requirement. The time-average of the
            presynaptic derivatives comes from approximating the rate of change
            using (lpf_mid - lpf_slow) rather than (lpf_fast - lpf_mid).

            The current rule allows synapses to become negative.
        """
        u = self.net.units[self.postID]
        pre = self.net.units[self.preID]

        up_slow = u.get_lpf_mid(self.po_de) - u.get_lpf_slow(self.po_de)
        normfac1 = 1. / (self.sig1 + abs(up_slow))
        up_norm = normfac1 * (u.get_lpf_fast(self.po_de) -
                              u.get_lpf_mid(self.po_de))
        avg_normfac1 = 1. / (self.sig1 + abs(u.avg_slow_inp_deriv_mp[self.lat_port]))
        xp_norm = avg_normfac1 * u.double_del_avg_inp_deriv_mp[1][self.lat_port]

        normfac2 = 1. / (self.sig2 +
                   abs(u.slow_inp_deriv_mp[self.err_port][self.sid_idx]))
        avg_normfac2 = 1. / (self.sig2 + abs(u.avg_slow_inp_deriv_mp[self.err_port]))
        sp_now =  avg_normfac2 * u.avg_inp_deriv_mp[self.err_port]
        sp_del = (avg_normfac2 * 
                  u.double_del_avg_inp_deriv_mp[0][self.err_port])
        spj_now = normfac2 * (pre.get_lpf_fast(self.delay_steps) -
                              pre.get_lpf_mid(self.delay_steps) )
        spj_del = (normfac2 * 
                   u.double_del_inp_deriv_mp[0][self.port][self.ddidm_idx])
        if self.normalize:
            self.w *= self.w_sum*(u.l1_norm_factor_mp[self.err_port] + 
                              pre.out_norm_factor)
        
        self.w += u.acc_slow * self.alpha * (up_norm - xp_norm) * (
                              (sp_now - spj_now) - (sp_del - spj_del))
        # next line adds some random drift
                  #+ 0.0002*(np.random.random()-0.5))


class noisy_gated_normal_rga_diff(gated_normal_rga_diff):
    """ A noisy version of gated_normal_rga_diff (see above). 
        
        Two different type of perturbations can be chosen. The first one
        consists of a random drift on the weight on each update. The amplitude
        of this drift depends on a given 'noise_amp' parameter, multiplied by
        the square root of the time between updates.
    """
    def __init__(self, params, network):
        """ The class constructor.

            Same arguments as gated_normal_rga_diff, with two optional
            additions:
            dr_amp: scales the standard deviation of random drift.
            decay: if True, the weights decay towards zero rather than
                   having random drift.
            de_rate: rate of decay, when decay=True.
    """
        gated_normal_rga_diff.__init__(self, params, network)
        if 'decay' in params and params['decay'] is True:
            self.de_rate = params['de_rate'] if 'de_rate' in params else 0.01
            self.decay = True
            self.dc_fac = self.de_rate*network.min_delay #np.exp(-self.de_rate)
        else:
            self.decay = False
        self.dr_amp = params['dr_amp'] if 'dr_amp' in params else 0.01
        self.dr_std = np.sqrt(network.min_delay)*self.dr_amp
        
    def update(self, time):
        gated_normal_rga_diff.update(self, time)
        if self.decay:
            self.w -=  self.dc_fac*self.w
        else:
            self.w += np.random.normal(loc=0., scale=self.dr_std)


class gated_normal_slide_rga_diff(synapse):
    """ A variation of gated_slide_rga_diff with normalized correlations.

        The RGA rule is described in the 4/11/19 scrap sheet.
        The variation using the difference of two RGA-like rules is described in
        the "Further RGA changes" scrap sheet dated 12/18/1019.
        The variation with sliding delays is described in the "Sliding the
        delay in the RGA rule" scrap sheet of 3/11/20.
        The idea of normalizing the correlations is described in the "Thoughts
        on RGA" note. 

        The normalization used is of the type:
        x* = x / (sigma + <x>),
        where x* is the normalized version of x, sigma is a constant, and <x> is
        the low-pass filtered version of x.

        It is important to notice that the "average derivative" value used for
        normalization will be obtained by obtaining the derivative of the
        presynaptic input using lpf_mid and lpf_slow rather than lpf_fast and
        lpf_mid. The tau_mid and tau_slow parameters of the presynatptic unit
        should be adjusted with this in mind.

        Presynaptic units are given the lpf_fast, lpf_mid, and lpf_slow
        requirements.

        Postsynaptic units are given lpf_fast, lpf_mid, inp_deriv_mp, 
        avg_inp_deriv_mp, double_del_inp_deriv_mp, double_del_avg_inp_deriv_mp,
        l1_norm_factor_mp, pre_out_norm_factor, slow_inp_deriv_mp, and
        slow_avg_inp_deriv_mp requirements. 
        Postsynaptic units are also expected to include the acc_slow
        requirement, which is used to modulate (gate) the learning rate of this
        synapse. 

        The update methods for most of these requirements are currently in the
        rga_reqs class of the spinal_units.py file.        

        In addition, units using this type of synapse need to have 
        'custom_inp_del' and 'custom_inp_del2' attributes to indicate the
        "central" values of the two delays in the 'lateral' inputs. 
        These delays are expressed as number of time steps, and the synapse 
        will use them for the activities of its postsynaptic unit and for the
        'lateral' inputs. It is expected that custom_inp_del2 > custom_inp_del.

        Another requirement for units using this type of synapse are
        "del_mod_max" and "del_mod_min" constants, indicating respectively the
        maximumn and minimum change to the delays for all synapses. These are
        expressed as number of simulation time steps.

        The current implementation normalizes the sum of the absolute values for
        the weights at the 'error' port, making them add to a parameter 'w_sum'
        times the sum of l1_norm_factor and the out_norm_factor of the 
        presynaptic unit.
        
    """
    def __init__(self, params, network):
        """ The class constructor.

        In its default implementation, the rga synapse assumes that the lateral
        connections are in port 1 of the unit, wheras the error inputs are in port 0.
        This is set in the lat_port and err_port variables.
        
        Args:
            params: same as the parent class, with two additions.
            REQUIRED PARAMETERS
            'lrate' : A scalar value that will multiply the derivative of the weight.
            'del_mod_tau' : time constant for the delay modifier
            OPTIONAL PARAMETERS
            'err_port' : port for "error" inputs. Default is 0.
            'lat_port' : port for "lateral" inputs. Default is 1.
            'w_sum' : multiplies the sum of weight values at the error
                      port. Default is 1.
            'sig1' : sigma value for postsynaptic normalization. Default is 1.
            'sig2' : sigma value for presynaptic normalization. Default is 1.

        Raises:
            AssertionError.
        """
        synapse.__init__(self, params, network)
        self.lrate = params['lrate'] # learning rate for the synaptic weight
        self.alpha = self.lrate * self.net.min_delay # factor to scale the update rule
        self.del_mod_tau = params['del_mod_tau'] # time constant for delay modifier
        self.dm_alpha = self.net.min_delay / self.del_mod_tau
        u = self.net.units[self.postID]
        self.corr_alpha = self.net.min_delay / u.tau_slow
        # most of the heavy lifting is done by requirements
        self.upd_requirements = set(
                            [syn_reqs.pre_lpf_fast, syn_reqs.pre_lpf_mid, 
                             syn_reqs.pre_lpf_slow,
                             syn_reqs.lpf_fast, syn_reqs.lpf_mid, 
                             syn_reqs.inp_deriv_mp, syn_reqs.avg_inp_deriv_mp,
                             syn_reqs.double_del_inp_deriv_mp,
                             syn_reqs.double_del_avg_inp_deriv_mp,
                             syn_reqs.slow_inp_deriv_mp, 
                             syn_reqs.avg_slow_inp_deriv_mp,
                             syn_reqs.mp_weights,
                             syn_reqs.l1_norm_factor_mp,
                             syn_reqs.pre_out_norm_factor])
        assert self.type is synapse_types.gated_normal_slide_rga_diff, ['Synapse from ' +
                            str(self.preID) + ' to ' + str(self.postID) + 
                            ' instantiated with the wrong type']
        if not (hasattr(u, 'custom_inp_del') and hasattr(u, 'custom_inp_del2')):
            raise AssertionErrer('A gated_normal_slide_rga_diff synapse has a postsynaptic' +
                                 'unit without the custom_inp_del(2) attribute')
        if not (hasattr(u, 'del_mod_max') and hasattr(u, 'del_mod_min')):
            raise AssertionErrer('A gated_normal_slide_rga_diff synapse has a postsynaptic' +
                                 'unit without one or both del_mod attributes')
        # po_de is the delay in postsynaptic activity for the learning rule.
        # It is set to match the delay in the 'lateral' input ports of the post unit
        self.po_de = u.custom_inp_del2
        # we will have versions of the maximum and minimum delay modifiers
        # expressed in the simulation's time units, rather than as number of
        # simulation time steps
        self.mod_max = u.del_mod_max*self.net.min_delay
        self.mod_min = u.del_mod_min*self.net.min_delay
        self.del_mod = 0. # initializing the delay modifier
        self.corr1 = 0.  # LPF'd correlation with custom_inp_del2 - custom_inp_del
        self.corr2 = 0.  # LPF'd correlation with custom_inp_del2
        if 'lat_port' in params: self.lat_port = params['lat_port']
        else: self.lat_port = 1 
        if 'err_port' in params: self.err_port = params['err_port']
        else: self.err_port = 0 
        if self.port != self.err_port:
            raise AssertionError('The gated_rga_diff synapses are meant to ' +
                                 'be connected at the error ports')
        if 'w_sum' in params: self.w_sum = params['w_sum']
        else: self.w_sum = 1.
        if 'sig1' in params: self.sig1 = params['sig1']
        else: self.sig1 = 1.
        if 'sig2' in params: self.sig2 = params['sig2']
        else: self.sig2 = 1.
        # The add_double_del_inp_deriv_mp method of requirements.py will add the
        # ddidm_idx attribute, which is the index of this synapse in the
        # double_del_(avg)_inp_deriv_mp lists.
        # Similarly, add_slow_inp_deriv_mp will add the sid_idx attribute, which
        # is the index of this synapse in the (avg_)slow_inp_deriv_mp lists.
        # sid_idx and ddidm_idx should be equal.
        """
        # we now need to find the index of the input with this synapse in the
        # double_del_inp_deriv_mp lists.
        for idx, iid in enumerate(self.net.units[self.postID].port_idx[self.port]):
            if network.syns[self.postID][iid].preID == self.preID:
                self.ddidm_idx = idx
                break
        else:
            raise AssertionError('The gated_rga_diff constructor could not ' +
                  'find the index of its synapse in double_del_inp_deriv_mp')
        """
        
    def update(self, time):
        """ Update the weight using the gated_slide_rga_diff learning rule.
        
            If the network is correctly initialized, the pre-synaptic unit 
            updates lpf_fast, and lpf_mid, whereas the post-synaptic unit
            updates lpf_fast, lpf_mid, acc_mid, and the average of 
            approximate input derivatives for each port.

            The average of the delayed input derivatives comes from the
            double_del_avg_inp_deriv_mp requirement.

            The current rule allows synapses to become negative.
        """
        dm_steps = int(round(self.del_mod/self.net.min_delay))
        po_de = self.po_de + dm_steps # effective postsynaptic delay
        post = self.net.units[self.postID]
        pre = self.net.units[self.preID]
        # normalizing factors
        up_slow = post.get_lpf_mid(self.po_de) - post.get_lpf_slow(self.po_de)
        normfac1 = 1. / (self.sig1 + abs(up_slow))
        avg_normfac1 = 1. / (self.sig1 + abs(post.avg_slow_inp_deriv_mp[self.lat_port]))
        normfac2 = 1. / (self.sig2 +
                   abs(post.slow_inp_deriv_mp[self.err_port][self.sid_idx]))
        avg_normfac2 = 1. / (self.sig2 + abs(post.avg_slow_inp_deriv_mp[self.err_port]))
        # terms in the correlations
        xp_norm = avg_normfac1 * post.double_del_avg_inp_deriv_mp[1][self.lat_port]
        up_norm = normfac1 * (post.get_lpf_fast(self.po_de) -
                              post.get_lpf_mid(self.po_de))
        sp_now =  avg_normfac2 * post.avg_inp_deriv_mp[self.err_port]
        sp_del = (avg_normfac2 * 
                  post.double_del_avg_inp_deriv_mp[0][self.err_port])
        spj_now = normfac2 * (pre.get_lpf_fast(self.delay_steps) -
                              pre.get_lpf_mid(self.delay_steps) )
        spj_del = (normfac2 * 
                   post.double_del_inp_deriv_mp[0][self.port][self.ddidm_idx])
        # weight normalization
        self.w *= self.w_sum*(post.l1_norm_factor_mp[self.err_port] + 
                              pre.out_norm_factor)
        # delay update
        corr1 = (up_norm - xp_norm ) * (sp_del - spj_del)
        corr2 = (up_norm - xp_norm ) * (sp_now - spj_now)
        self.corr1 += self.corr_alpha * (corr1 - self.corr1)
        self.corr2 += self.corr_alpha * (corr2 - self.corr2)
        self.del_mod += ( (self.mod_max - self.del_mod) *
                          (self.del_mod - self.mod_min) *
                          (abs(self.corr2) - abs(self.corr1)) ) * self.dm_alpha
        # weight update
        self.w += post.acc_slow * self.alpha * (corr2 - corr1)
        # next line adds some random drift
                  #+ 0.0002*(np.random.random()-0.5))


class input_selection_synapse(synapse):
    """ A variant of the input correlation synapse.

        Like the input correlation synapse, it is assumed that a unit receiving
        an input_selection_synapse will have two types of inputs. One will be
        called "error", and the other "aff", for afferent. Unlike the
        inp_corr model, this synapse model assumes that its corresponding input
        is of 'aff' type. Thus the synapses for inputs at the 'error' port in
        the postsynaptic unit can use any other model.

        A second difference with the input correlation model is that weights
        from synapses at the "aff" postsynaptic port will be normalized so their
        absolute values add to a parameter w_sum. This is achieved with the 
        l1_norm_factor_mp requirement.

        The learning equation is: 
        w' = lrate * pre * err_diff,
        where err_diff is an approximation to the derivative of the scaled sum 
        of 'error' inputs, which are in the default case the inputs at port 1 of
        the postsynaptic unit. This derivative is obtained through the
        upd_sc_inp_sum_diff_mp requirement of the postsynaptic unit.
 
        'error' presynaptic units require the 'tau_fast' and 'tau_mid' parameters.
        'aff' presynaptic units require the 'tau_fast' parameter.

        The Enum name for this synapse type is 'inp_sel'.

    """
    def __init__(self, params, network):
        """ The class constructor.

        Args:
            params: same as the parent class, with some additions.
            REQUIRED PARAMETERS
            'lrate' : A scalar value that will multiply the derivative of the weight.
            OPTIONAL PARAMETERS
            'error_port' : port where the 'error' signals are received in the
                           postsynaptic unit. Default 1.
            'aff_port' : port where the 'afferent' signals are received in the
                         postsynaptic unit. Default is the port of the synapse
                         (e.g. self.port).
                         This port may be deprecated, and the afferent port
                         will be considered to be the synapse's port.
            'w_sum' : value of the sum of synaptic weights at the 'aff' synapse.
                      Default is 1.
            'w_max' : maximum value of the synaptic weight. Default = 10.

        Raises:
            ValueError, AssertionError.
        """

        synapse.__init__(self, params, network)
        self.lrate = params['lrate'] # learning rate for the synaptic weight
        self.alpha = self.lrate * self.net.min_delay # factor that scales the update rule
        if 'error_port' in params:
            self.error_port = params['error_port']
        else:
            self.error_port = 1
        if 'aff_port' in params:
            self.aff_port = params['aff_port']
        else:
            self.aff_port = self.port
        if self.aff_port != self.port:
            from warnings import warn
            warn("aff_port and port don't coincide in input selection synapse",
                 UserWarning)
        if 'w_sum' in params: self.w_sum = params['w_sum']
        else: self.w_sum = 1.
        if 'w_max' in params: self.w_max = params['w_max']
        else: self.w_max = 10.
        # this may be inefficient because the lpf_mid_sc_inp_sum is being
        # calculated also for the afferent inputs. It is, however, convenient
        # for the derived class gated_diff_inp_sel
        self.upd_requirements = set([syn_reqs.lpf_fast_sc_inp_sum_mp,
                                     syn_reqs.lpf_mid_sc_inp_sum_mp,
                                     syn_reqs.mp_weights,
                                     syn_reqs.l1_norm_factor_mp,
                                     syn_reqs.pre_lpf_fast])

    def update(self, time):
        """ Update the weight using the input selection rule. """
        u = self.net.units[self.postID]
        err_diff = (u.lpf_fast_sc_inp_sum_mp[self.error_port] -
                    u.lpf_mid_sc_inp_sum_mp[self.error_port]) 
        pre = self.net.units[self.preID].get_lpf_fast(self.delay_steps)
            
        self.w *= self.w_sum * u.l1_norm_factor_mp[self.aff_port]
        #self.w = self.w + self.alpha * pre * err_diff
        # version with non-negative weights
        self.w = self.w * (1. + self.alpha * pre * err_diff)
        # weight clipping
        self.w = min(self.w_max, self.w)


class gated_input_selection_synapse(input_selection_synapse):
    """ The input selection synapse with modulated learning rate.
        
        The acc_slow attribute of the postsynaptic unit is used to modulate the
        learning rate. Thus, this synapse should only connect to units that
        contain that requirement. In the case of the gated_out_norm_am_sig unit,
        inputs at port 2 are used to reset acc_slow. For the
        gated_rga_inpsel_adapt unit inputs at port 3 are used instead.

        There is also an extra delay for the presynaptic input, in order to
        synchronize the error and the afferent signal. This delay is given as
        the number of 'min_delay' steps, in the 'extra_steps' parameter of the
        constructor. The 'delay' parameter of the presynaptic units must be
        large enough to accomodate this extra delay. This means:
        delay > min_delay * (delay_steps + extra_steps).

        The name of this synapse type is 'gated_inp_sel'.
    """
    def __init__(self, params, network):
        """ The class constructor.

        Args:
            params: same as the parent class, with some additions.
            REQUIRED PARAMETERS
            'lrate' : A scalar value that will multiply the derivative of the weight.
            'extra_steps' : extra delay steps for presynaptic input.
            OPTIONAL PARAMETERS
            'error_port' : port where the 'error' signals are received in the
                           postsynaptic unit. Default 1.
            'aff_port' : port where the 'afferent' signals are received in the
                         postsynaptic unit. Default is the port of the synapse
                         (e.g. self.port).
            'w_sum' : value of the sum of synaptic weights at the 'aff' synapse.
                      Default is 1.
            'normalize' : Binary value indicating whether the sum of synaptic
                          weights at the 'aff' synapse should be 'w_sum'.
                          Default is True.
        Raises:
            ValueError, AssertionError.
        """
        input_selection_synapse.__init__(self, params, network)
        self.extra_steps = params['extra_steps']
        if 'normalize' in params:
            self.normalize = params['normalize']
        else:
            self.normalize = True

    def update(self, time):
        """ Update the weight using the input selection rule. """
        u = self.net.units[self.postID]
        err_diff = (u.lpf_fast_sc_inp_sum_mp[self.error_port] -
                    u.lpf_mid_sc_inp_sum_mp[self.error_port]) 
        pre = self.net.units[self.preID].get_lpf_fast(self.delay_steps +
                                                      self.extra_steps)
        if self.normalize:
            self.w *= self.w_sum * u.l1_norm_factor_mp[self.aff_port]
        self.w = self.w + u.acc_slow * self.alpha * pre * err_diff


class anti_covariance_inh_synapse(synapse):
    """ Anticovariance rule for inhibitory synapses
    
        w' = - lrate * (post - theta) * pre,
        where theta is a low-pass filtered version of post with a slow time constant.
        This correspond to equation 8.8 in Dayan and Abbott's "Theoretical Neuroscience"
        (MIT Press 2001), with the sign reversed.
        The presynaptic activity includes its corresponding transmission delay.

        This synapse type expects to be initialized with a negative weight, and will
        implement soft weight bounding in order to ensure the sign of the weigh  does
        not become positive, so the rule is actually:
        w' = lrate * w * (post - theta) * pre,
        Notice that the negative sign was removed due to the assumption that w
        is negative.
    
        Presynaptic units require the 'tau_fast' parameter.
        Postsynaptic units require 'tau_fast' and 'tau_slow'.

        The name of this rule's Enum is 'anticov_inh'.
    """

    def __init__(self, params, network):
        """ The  class constructor.

        Args: 
            params: same as the parent class, with some additions.
            REQUIRED PARAMETERS
            'lrate' : A scalar value that will multiply the derivative of the weight.
        Raises:
            AssertionError, ValueError.

        """
        if params['init_w'] > 0:
            raise ValueError('the anticov_inh synapse expects a negative ' +
                             'initial weight')
        synapse.__init__(self, params, network)
        self.lrate = params['lrate'] # learning rate for the synaptic weight
        self.alpha = self.lrate * self.net.min_delay # factor that scales the update rule
        # The anti-covaraince rule requires the current pre- and post-synaptic activity
        # For the postsynaptic activity, both fast and slow averages are used
        self.upd_requirements = set([syn_reqs.lpf_fast, syn_reqs.pre_lpf_fast, 
                                     syn_reqs.lpf_slow])
        assert self.type is synapse_types.anticov_inh, ['Synapse from ' + str(self.preID) + 
                           ' to ' + str(self.postID) + ' instantiated with the wrong type']
    
    def update(self, time):
        """ Update the weight according to the anti-covariance learning rule."""
        # If the network is correctly initialized, the pre-synaptic unit 
        # is updatig lpf_fast, and the  post-synaptic unit is updating 
        # lpf_fast and lpf_slow at each update() call
        avg_post = self.net.units[self.postID].get_lpf_slow(0)
        post = self.net.units[self.postID].get_lpf_fast(0)
        pre = self.net.units[self.preID].get_lpf_fast(self.delay_steps)
        
        # A forward Euler step with the anti-covariance learning rule 
        self.w = self.w * (1. + self.alpha * (post - avg_post) * pre)


class chg_synapse(synapse):
    """ The change detection synapse (CHG).

        This synapse type was first described in the "flow control units"
        tiddler. It is meant to turn a normal unit into a "change detection
        unit". The equations make clear why this would be the case:
        w' = alpha * (|<x>_f - <x>_m| - w)
        where  <x>_f and <x>_m are the fast and medium LPF'd versions of the
        presynaptic input. As long as not every input goes down near zero, after
        a change the weights will momentarily increase.
    """
    def __init__(self, params, network):
        """ The  class constructor.

        Args: 
            params: same as the parent class, with some additions.
            REQUIRED PARAMETERS
            'lrate' : A scalar value that will multiply the derivative of the weight.
        Raises:
            AssertionError
        """
        synapse.__init__(self, params, network)
        self.lrate = params['lrate'] # learning rate for the synaptic weight
        self.alpha = self.lrate * self.net.min_delay # factor that scales the update rule
        self.upd_requirements = set([syn_reqs.pre_lpf_fast, syn_reqs.pre_lpf_mid])
        assert self.type is synapse_types.chg, ['Synapse from ' + str(self.preID) + 
                           ' to ' + str(self.postID) + ' instantiated with the wrong type']

    def update(self, time):
        """ Update the weight according to the chg learning rule."""
        pre_fast = self.net.units[self.preID].get_lpf_fast(self.delay_steps)
        pre_mid = self.net.units[self.preID].get_lpf_mid(self.delay_steps)
        self.w += self.alpha * (abs(pre_fast - pre_mid) - self.w)


class diff_input_selection_synapse(input_selection_synapse):
    """ Differential version of the input_selection synapse.

        The presynaptic activity is replaced by its approximate derivative.
        
        There is an extra delay for the presynaptic input, in order to
        synchronize the error and the afferent signal. This delay is given as
        the number of 'min_delay' steps, in the 'extra_steps' parameter of the
        constructor. The 'delay' parameter of the presynaptic units must be
        large enough to accomodate this extra delay. This means:
        delay > min_delay * (delay_steps + extra_steps).

        The name of this synapse type is 'diff_inp_sel'.
    """
    def __init__(self, params, network):
        """ The class constructor.

        Args:
            params: same as the synapse class, with some additions.
            REQUIRED PARAMETERS
            'lrate' : A scalar value that will multiply the derivative of the weight.
            'extra_steps' : extra delay steps for presynaptic input.
            OPTIONAL PARAMETERS
            'error_port' : port where the 'error' signals are received in the
                           postsynaptic unit. Default 1.
            'aff_port' : port where the 'afferent' signals are received in the
                         postsynaptic unit. Default is the port of the synapse
                         (e.g. self.port).
            'w_sum' : value of the sum of synaptic weights at the 'aff' synapse.
                      Default is 1.
            'normalize' : Binary value indicating whether the sum of synaptic
                          weights at the 'aff' synapse should be 'w_sum'.
                          Default is True.
        Raises:
            ValueError, AssertionError.
        """
        input_selection_synapse.__init__(self, params, network)
        self.extra_steps = params['extra_steps']
        if 'normalize' in params: self.normalize = params['normalize']
        else: self.normalize = True
        self.upd_requirements.update([syn_reqs.pre_lpf_mid])

    def update(self, time):
        """ Update the weight using the input selection rule. """
        u = self.net.units[self.postID]
        err_diff = (u.lpf_fast_sc_inp_sum_mp[self.error_port] -
                    u.lpf_mid_sc_inp_sum_mp[self.error_port]) 
        preU = self.net.units[self.preID]
        Dpre = (preU.get_lpf_fast(self.delay_steps + self.extra_steps) -
                preU.get_lpf_mid(self.delay_steps + self.extra_steps))
        if self.normalize:
            self.w *= self.w_sum * u.l1_norm_factor_mp[self.aff_port]
        self.w = self.w + self.alpha * Dpre * err_diff


class gated_diff_input_selection_synapse(gated_input_selection_synapse):
    """ Differential version of the gated_input_selection synapse.

        The presynaptic activity is replaced by its approximate derivative.
        
        The acc_slow attribute of the postsynaptic unit is used to modulate the
        learning rate. Thus, this synapse should only connect to units that
        contain that requirement. In the case of the gated_out_norm_am_sig unit,
        inputs at port 2 are used to reset acc_slow. For the
        gated_rga_inpsel_adapt unit inputs at port 3 are used instead.

        There is also an extra delay for the presynaptic input, in order to
        synchronize the error and the afferent signal. This delay is given as
        the number of 'min_delay' steps, in the 'extra_steps' parameter of the
        constructor. The 'delay' parameter of the presynaptic units must be
        large enough to accomodate this extra delay. This means:
        delay > min_delay * (delay_steps + extra_steps).

        The name of this synapse type is 'gated_diff_inp_sel'.
    """
    def __init__(self, params, network):
        """ The class constructor.

        Args:
            params: same as the synapse class, with some additions.
            REQUIRED PARAMETERS
            'lrate' : A scalar value that will multiply the derivative of the weight.
            'extra_steps' : extra delay steps for presynaptic input.
            OPTIONAL PARAMETERS
            'error_port' : port where the 'error' signals are received in the
                           postsynaptic unit. Default 1.
            'aff_port' : port where the 'afferent' signals are received in the
                         postsynaptic unit. Default is the port of the synapse
                         (e.g. self.port).
            'w_sum' : value of the sum of synaptic weights at the 'aff' synapse.
                      Default is 1.
            'normalize' : Binary value indicating whether the sum of synaptic
                          weights at the 'aff' synapse should be 'w_sum'.
                          Default is True.
        Raises:
            ValueError, AssertionError.
        """
        gated_input_selection_synapse.__init__(self, params, network)
        self.upd_requirements.update([syn_reqs.pre_lpf_mid])

    def update(self, time):
        """ Update the weight using the input selection rule. """
        u = self.net.units[self.postID]
        err_diff = (u.lpf_fast_sc_inp_sum_mp[self.error_port] -
                    u.lpf_mid_sc_inp_sum_mp[self.error_port]) 
        preU = self.net.units[self.preID]
        Dpre = (preU.get_lpf_fast(self.delay_steps + self.extra_steps) -
                preU.get_lpf_mid(self.delay_steps + self.extra_steps))
        if self.normalize:
            self.w *= self.w_sum * u.l1_norm_factor_mp[self.aff_port]
        self.w = self.w + u.acc_slow * self.alpha * Dpre * err_diff


class noisy_gated_diff_inp_sel(gated_diff_input_selection_synapse):
    """ A noisy version of gated_diff_input_selection_synapse(see above). 
        
        Two different type of perturbations can be chosen. The first one
        consists of a random drift on the weight on each update. The amplitude
        of this drift depends on a given 'noise_amp' parameter, multiplied by
        the square root of the time between updates.
    """
    def __init__(self, params, network):
        """ The class constructor.

            Same arguments as gated_diff_input_selection_synapse with two
            optional additions:
            dr_amp: scales the standard deviation of random drift.
            decay: if True, the weights decay towards zero rather than
                   having random drift.
            de_rate: rate of decay, when decay=True.
    """
        gated_diff_input_selection_synapse.__init__(self, params, network)
        if 'decay' in params and params['decay'] is True:
            self.de_rate = params['de_rate'] if 'de_rate' in params else 0.01
            self.decay = True
            self.dc_fac = self.de_rate*network.min_delay #np.exp(-self.de_rate)
        else:
            self.decay = False
        self.dr_amp = params['dr_amp'] if 'dr_amp' in params else 0.01
        self.dr_std = np.sqrt(network.min_delay)*self.dr_amp
        
    def update(self, time):
        gated_diff_input_selection_synapse.update(self, time)
        if self.decay:
            self.w -=  self.dc_fac*self.w
        else:
            self.w += np.random.normal(loc=0., scale=self.dr_std)


class gated_diff_inp_corr(synapse):
    """ Differential version of the input correlation synapse.

        This synapse assumes that its presynaptic input is some type of "error"
        signal. The synapse's weight will be modified according to the
        correlation between the derivative of this presynaptic input, and the
        derivative of the input at different port of the postsynaptic unit.

        Such a rule is meant to select the "error" input based on how it
        correlates with another lateral/ascending input to the postsynaptic unit.
        See the later part of "A generalization of RGA, and Fourier components."
        
        The acc_slow attribute of the postsynaptic unit is used to modulate the
        learning rate. Thus, this synapse should only connect to units that
        contain that requirement. In the case of the am_pulse unit, inputs at 
        port 3 are used to reset acc_slow.

        There is an extra delay for the ascending presynaptic input in order to
        synchronize it with the error. This delay is comes from using the
        xtra_del_inp_deriv_mp requirement for the ascending inputs, whereas the
        inp_deriv_mp requirement is used for the error.

        The weights are normalized so their sum is always moving to a given
        'w_sum' value.

        The name of this synapse type is 'gated_diff_inp_corr'.
    """
    def __init__(self, params, network):
        """ The class constructor.

        Args:
            params: same as the synapse class, with some additions.
            REQUIRED PARAMETERS
            'lrate' : A scalar value that will multiply the derivative of the weight.
            OPTIONAL PARAMETERS
            'error_port' : port where the 'error' signals are received in the
                           postsynaptic unit. Default is the port of the synapse
                           (e.g. self.port).
            'asc_port' : port where the 'ascending' signals are received in the
                         postsynaptic unit. Default is 2.
            'w_sum' : value of the sum of synaptic weights at the 'asc' synapse.
                      Default is 1.
        Raises:
            ValueError
        """
        synapse.__init__(self, params, network)
        self.lrate = params['lrate'] # learning rate for the synaptic weight
        self.alpha = self.lrate * self.net.min_delay # factor that scales the update rule
        if 'asc_port' in params:
            self.asc_port = params['asc_port']
        else:
            self.asc_port = 2
        if 'error_port' in params:
            self.error_port = params['error_port']
        else:
            self.error_port = self.port
        if self.error_port != self.port:
            from warnings import warn
            warn("error_port and port don't coincide in diff_inp_corr synapse",
                 UserWarning)
        if 'w_sum' in params:
            self.w_sum = params['w_sum']
        else:
            self.w_sum = 1.
        # this may be inefficient because the lpf_mid_sc_inp_sum is being
        # calculated also for the afferent inputs. It is, however, convenient
        # for the derived class gated_diff_inp_sel
        self.upd_requirements = set([syn_reqs.pre_lpf_fast,
                                     syn_reqs.pre_lpf_mid,
                                     syn_reqs.mp_weights, # for xtra_del_inp_deriv_mp_sc_sum
                                     syn_reqs.inp_deriv_mp,
                                     syn_reqs.xtra_del_inp_deriv_mp,
                                     syn_reqs.xtra_del_inp_deriv_mp_sc_sum,
                                     syn_reqs.l1_norm_factor_mp])
        # The plasticity in this synapse is driven by two inputs in the
        # postsynaptic unit. One is the presynaptic input of this synapse, and
        # the other is the ascending input to the unit. We need an index to
        # extract the derivative of the presynaptic input from inp_deriv_mp,
        # called idm_id.
        # Since synapses are created serially, and this constructor is called
        # when the synapse is being created, we can assume that idm_id will be
        # the number of entries in post.port_idx[self.error_port]
        #self.idm_id = len(network.units[self.postID].port_idx[self.error_port])
       
        # The procedure above fails because port_idx doesn't get updated after
        # each individual synapse is created. It gets updated after all the
        # synapse is a call to 'connect' are created. 
        # Trying something else. idm_id should be equal to the number of
        # synapses in net.units[self.postID] whose port is equal to this
        # synapse's port.
        count = 0
        for syn in network.syns[self.postID]:
            if syn.port == self.port:
                count += 1
        self.idm_id = count

        # For the derivative of the ascending input, usually there will be a 
        # single ascending input at this port, but just to be safe we will use
        # the derivative of the scaled input sum.
           
    def update(self, time):
        """ Update the weight using the diff_inp_corr rule. """
        post = self.net.units[self.postID]
        #pre = self.net.units[self.preID]
        
        Derror = post.inp_deriv_mp[self.error_port][self.idm_id]
        Dasc = post.xtra_del_inp_deriv_mp_sc_sum[self.asc_port]

        self.w += self.alpha * (post.acc_slow * Derror * Dasc +
                  (self.w_sum * post.l1_norm_factor_mp[self.error_port] - 1.) 
                   * self.w )

        self.alpha1 = params['lrate'] * self.net.min_delay # scale update rule
        self.alpha2 = self.net.min_delay / self.tau_norml # scale normalization
        self.upd_requirements.update([syn_reqs.l1_norm_factor_mp,
                                      syn_reqs.mp_inputs,
                                      syn_reqs.mp_weights,
                                      syn_reqs.inp_avg_mp])


class static_l1_normal(synapse):
    """ A static synapse with multiplicative normalization.
        NOT RECOMMENDED FOR GENERAL USE
        You can instead normalize the weights on initialization.
        Weigths for all synapses of this type in a unit are scaled so that the
        sum of their absolute values is 'w_sum'.
        This is done by adding the l1_norm_factor to the postsynaptic unit.
        Weights are not normalized instantly, but instead change with a given
        time constant.
    """
    def __init__(self, params, network):
        """
            Constructor of the static_l1_normal synapse.
    
            Args:
                params: same as the synapse class. 
                REQUIRED PARAMETERS
                'w_sum' : the sum of absolute weight values will add to this.
                        Must be the same for all normalized synapses.
                'tau_norml' : time constant for normalization.
            Raises:
                ValueError
        """
        synapse.__init__(self, params, network)
        self.tau_norml = params['tau_norml'] 
        self.w_sum = params['w_sum']
        if self.tau_norml <= 0.:
            raise ValueError('tau_norml should be a positive value')
        if self.w_sum <= 0.:
            raise ValueError('w_sum should be a positive value')
        self.alpha = self.net.min_delay / self.tau_norml
        self.upd_requirements.update([syn_reqs.l1_norm_factor])

    def update(self, time):
        """ Update the weight normalization. """
        nf = self.net.units[self.postID].l1_norm_factor
        self.w = self.w + self.alpha * self.w * (nf*self.w_sum - 1.)


class comp_pot(synapse):
    """ Competitive potentiation synapse.
        The weight increases according to how large the presynaptic input is,
        compared to the average of port 0 inputs. This requires the inp_avg_mp
        reqirement, which in turn depends on the mp_inputs requirement.
        Weights are normalized so they add to a value 'w_sum'. This uses the
        l1_norm_factor requirement.
    """
    def __init__(self, params, network):
        """ Constructor of the comp_pot synapse.
            Args:
                params: same as the synapse class with two additions.
                REQUIRED PARAMETERS
                'lrate' : learning rate for the potentiation.
                'w_sum' : the sum of absolute weight values will add to this.
                        Must be the same for all normalized synapses.
                'tau_norml' : time constant for normalization.
            Raises:
                ValueError
        """
        synapse.__init__(self, params, network)
        self.tau_norml = params['tau_norml'] 
        self.w_sum = params['w_sum']
        if self.tau_norml <= 0.:
            raise ValueError('tau_norml should be a positive value')
        if self.w_sum <= 0.:
            raise ValueError('w_sum should be a positive value')
        self.alpha1 = self.lrate * self.net.min_delay # scales the update rule
        self.alpha2 = self.net.min_delay / self.tau_norml # scales normalization
        self.upd_requirements.update([syn_reqs.l1_norm_factor,
                                      syn_reqs.mp_inputs,
                                      syn_reqs.inp_avg_mp])

    def update(self, time):
        """ Update the comp_pot synapse. """
        u = self.net.units[self.postID]
        self.w += (self.alpha1 * (u.act_buff[0] - u.inp_avg_mp[0]) +
                   self.alpha2 * self.w * (u.l1_norm_factor*self.w_sum - 1.))


class td_synapse(synapse):
    """ A synapse with the temporal differences learning rule.

        To be used with the td_* unit classes.
    """
    def __init__(self, params, network):
        """ Constructor of the td_synapse.
            Args:
                params: same as the synapse class with these additions.
            REQUIRED PARAMETERS
            'lrate' : learning rate for the rule
            'gamma' : discount factor for the update rule for the 'delta'
                      time delay of the postsynaptic unit.
            OPTIONAL PARAMETER
            'w_sum' : All port 0 weights will sum to w_sum. Default is 1.
            'max_w' : Maximum absolute value of the weight. Default is 10.
        """
        self.lrate = params['lrate']
        self.gamma = params['gamma']
        self.alpha = self.lrate * network.min_delay
        synapse.__init__(self, params, network)
        self.upd_requirements.update([syn_reqs.l1_norm_factor_mp,
                                      syn_reqs.sc_inp_sum_mp])
        #self.upd_requirements.update([syn_reqs.sc_inp_sum_mp])
        post = network.units[self.postID]
        self.del_steps = post.del_steps
        # the synapse update usually does not have the same time step
        # of the td rule, so gamma needs to be adjusted.
        self.eff_gamma = self.gamma**(network.min_delay / post.delta)
        if 'w_sum' in params: self.w_sum = params['w_sum']
        else: self.w_sum = 1.
        if 'max_w' in params: self.max_w = params['max_w']
        else: self.max_w = 10.
        #self.pre_act = self.net.units[self.preID].act_buff
        #self.post_act = self.net.units[self.postID].act_buff
        #self.post = post

    def update(self, time):
        """ Update weigths using the temporal differences rule."""
        pre = self.net.units[self.preID]
        post = self.net.units[self.postID]
        R = post.sc_inp_sum_mp[1]
        del_pre = pre.act_buff[-1-self.del_steps]
        # weight normalization
        norm_fac = self.w_sum * post.l1_norm_factor_mp[0]
        self.w += self.alpha * (norm_fac - 1.) * self.w
        
        self.w += self.alpha * (R + self.eff_gamma*post.act_buff[-1] -
                                post.act_buff[-1-self.del_steps]) * del_pre
        #self.w += self.alpha * (R + self.eff_gamma*self.post_act[-1] -
        #                self.post_act[-1-self.del_steps])*self.pre_act[-1]
        # weight clipping
        self.w = min(self.max_w, max(-self.max_w, self.w))


class diff_rm_hebbian(synapse):
    """ Differential reward-modulated Hebbian synapse.

        Units with this synapse have at least two types of inputs. In one port
        there are regular inputs, connected with this type of synapses.
        In a different port there is a value input 'v'.  This rule updates the
        weight through this equation:

        w' = alpha * ( v' * (pre-<pre>) * (post-0.5) - w ),
        where the angle brackets denote the average across inputs.

        This class also normalizees the sum of weights so it adds to a 'w_sum'
        value. The postsynaptic unit should inherit the rga_reqs class, as well
        as having a 'custom_inp_del' attribute.
    """
    def __init__(self, params, network):
        """ Constructor of the diff_rm_hebbian synapse.
            Args:
                params: same as the synapse class with these additions.
            REQUIRED PARAMETERS
            'lrate' : learning rate for the rule
            OPTIONAL PARAMETER
            'w_sum' : All port 0 weights will sum to w_sum. Default is 1.
            's_port' : port for the 'state', or 'regular' inputs. Default=0.
            'v_port' : port for the 'value', or 'reward' inputs. Default=1.
            'l_port' : port for 'lateral' inputs. Default=2 (as in x_sig).
                       If the target is an m_sig unit, set this to 3.
        """
        self.lrate = params['lrate']
        self.alpha = self.lrate * network.min_delay
        synapse.__init__(self, params, network)
        self.upd_requirements.update([syn_reqs.l1_norm_factor_mp,
                                      syn_reqs.lpf_fast_sc_inp_sum_mp,
                                      syn_reqs.lpf_mid_sc_inp_sum_mp,
                                      syn_reqs.sc_inp_sum_diff_mp,
                                      syn_reqs.del_inp_mp,
                                      syn_reqs.del_inp_avg_mp ])
        self.po_de = self.net.units[self.postID].custom_inp_del
        if 'w_sum' in params: self.w_sum = params['w_sum']
        else: self.w_sum = 1.
        if 's_port' in params: self.s_port = params['s_port']
        else: self.s_port = 0
        if 'v_port' in params: self.v_port = params['v_port']
        else: self.v_port = 1
        if 'l_port' in params: self.l_port = params['l_port']
        else: self.l_port = 2
        
    def update(self, time):
        """ Update weigths using a reward-modulated Hebbian rule."""
        # y is the postsynaptic unit, x the presynaptic one
        x = self.net.units[self.preID]
        y = self.net.units[self.postID]
        vp = y.sc_inp_sum_diff_mp[self.v_port]
        pre = x.act_buff[-1-self.po_de]
        post = y.act_buff[-1-self.po_de]
        avg_pre = y.del_inp_avg_mp[self.s_port]
        #avg_post = y.del_inp_avg_mp[self.l_port]
        # weight normalization for state inputs
        norm_fac = self.w_sum * y.l1_norm_factor_mp[self.s_port]
        self.w += self.alpha * (norm_fac - 1.) * self.w
        
        #self.w += self.alpha * vp * (pre-avg_pre) * (post-avg_post)
        self.w += self.alpha * vp * (pre-avg_pre) * (post - 0.5)
        # normalized Oja
        #self.w += self.alpha * (vp * (pre-avg_pre) - post*self.w) * post 



<|MERGE_RESOLUTION|>--- conflicted
+++ resolved
@@ -199,12 +199,7 @@
         # soft weight bounding
         dw = max(min(self.alpha * (up - xp) * (sp - spj) * self.w, self.alpha),
                     -self.alpha)
-<<<<<<< HEAD
-
-        self.w += dw #self.alpha * (up - xp) * (sp - spj) * self.w
-=======
         self.w += dw
->>>>>>> 1596cac0
         #          (self.max_w - self.w) * (self.w - self.min_w)) # alternatively
 
 
